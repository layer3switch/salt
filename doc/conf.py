--- conflicted
+++ resolved
@@ -128,7 +128,6 @@
     'salt.ext.six.moves.winreg',
     'win32security',
     'ntsecuritycon',
-<<<<<<< HEAD
     'napalm',
     'dson',
     'jnpr',
@@ -145,10 +144,8 @@
     'netaddr.IPAddress',
     'netaddr.core',
     'netaddr.core.AddrFormatError',
-=======
     'pyroute2',
     'pyroute2.ipdb',
->>>>>>> bc7895c3
 ]
 
 for mod_name in MOCK_MODULES:
