# Raet Test FloScript

house master

init .raet.udp.stack.local to eid 1 name "master" host "" port 7530
init port in .raet.udp.stack.local from value in .salt.etc.raet_port


framer masterudpstack be active first start
   frame start
      do raet udp stack per inode ".raet.udp.stack"
      exit
         do raet udp stack closer per inode ".raet.udp.stack."

framer uxdrouter be active first start
   frame start
<<<<<<< HEAD
      do raet udp stack printer per inode ".raet.udp.stack."
      timeout 20
=======
      do router uxd
      #timeout 20
>>>>>>> b8d63404

framer localcmd be active first start
   frame start
      do cmd local<|MERGE_RESOLUTION|>--- conflicted
+++ resolved
@@ -14,13 +14,8 @@
 
 framer uxdrouter be active first start
    frame start
-<<<<<<< HEAD
-      do raet udp stack printer per inode ".raet.udp.stack."
-      timeout 20
-=======
       do router uxd
       #timeout 20
->>>>>>> b8d63404
 
 framer localcmd be active first start
    frame start
