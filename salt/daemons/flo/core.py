--- conflicted
+++ resolved
@@ -180,12 +180,7 @@
                                                     port=port)
 
 
-<<<<<<< HEAD
 class SaltRaetRoadClusterLoadSetup(ioflo.base.deeding.Deed):
-=======
-
-class SaltRaetRoadClusterMasterSetup(ioflo.base.deeding.Deed):
->>>>>>> eac89b50
     '''
     Sets up cluster.masters for load balancing
 
