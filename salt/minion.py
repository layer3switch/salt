--- conflicted
+++ resolved
@@ -24,10 +24,7 @@
 import salt.returners
 import salt.loader
 
-<<<<<<< HEAD
-=======
 log = logging.getLogger(__name__)
->>>>>>> 2ddf8b97
 
 # To set up a minion:
 # 1, Read in the configuration
