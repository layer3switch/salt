--- conflicted
+++ resolved
@@ -135,11 +135,8 @@
     Start the salt minion in a subprocess.
     Auto restart minion on error.
     '''
-<<<<<<< HEAD
-=======
     import signal
 
->>>>>>> c0d0723a
     import salt.utils.process
     salt.utils.process.notify_systemd()
 
