# -*- coding: utf-8 -*-
'''
Execute salt convenience routines
'''

# Import python libs
from __future__ import print_function
from __future__ import absolute_import
import collections
import logging
import time
import sys
import multiprocessing

# Import salt libs
import salt.exceptions
import salt.loader
import salt.minion
import salt.utils
import salt.utils.args
import salt.utils.event
from salt.client import mixins
from salt.output import display_output
from salt.utils.error import raise_error
from salt.utils.event import tagify
import salt.ext.six as six

log = logging.getLogger(__name__)


class RunnerClient(mixins.SyncClientMixin, mixins.AsyncClientMixin, object):
    '''
    The interface used by the :command:`salt-run` CLI tool on the Salt Master

    It executes :ref:`runner modules <all-salt.runners>` which run on the Salt
    Master.

    Importing and using ``RunnerClient`` must be done on the same machine as
    the Salt Master and it must be done using the same user that the Salt
    Master is running as.

    Salt's :conf_master:`external_auth` can be used to authenticate calls. The
    eauth user must be authorized to execute runner modules: (``@runner``).
    Only the :py:meth:`master_call` below supports eauth.
    '''
    client = 'runner'
    tag_prefix = 'run'

    def __init__(self, opts):
        self.opts = opts
        self.functions = salt.loader.runner(opts)  # Must be self.functions for mixin to work correctly :-/
<<<<<<< HEAD
        self.returners = salt.loader.returners(opts, self.functions)
        self.outputters = salt.loader.outputters(opts)
=======
>>>>>>> d0412842
        self.event = salt.utils.event.MasterEvent(self.opts['sock_dir'])

    def cmd(self, fun, arg, pub_data=None, kwarg=None):
        '''
        Execute a runner function

        .. code-block:: python

            >>> opts = salt.config.master_config('/etc/salt/master')
            >>> runner = salt.runner.RunnerClient(opts)
            >>> runner.cmd('jobs.list_jobs', [])
            {
                '20131219215650131543': {
                    'Arguments': [300],
                    'Function': 'test.sleep',
                    'StartTime': '2013, Dec 19 21:56:50.131543',
                    'Target': '*',
                    'Target-type': 'glob',
                    'User': 'saltdev'
                },
                '20131219215921857715': {
                    'Arguments': [300],
                    'Function': 'test.sleep',
                    'StartTime': '2013, Dec 19 21:59:21.857715',
                    'Target': '*',
                    'Target-type': 'glob',
                    'User': 'saltdev'
                },
            }

        '''
        if kwarg is None:
            kwarg = {}
        if not isinstance(kwarg, dict):
            raise salt.exceptions.SaltInvocationError(
                'kwarg must be formatted as a dictionary'
            )

        if pub_data is None:
            pub_data = {}
        if not isinstance(pub_data, dict):
            raise salt.exceptions.SaltInvocationError(
                'pub_data must be formatted as a dictionary'
            )

        arglist = salt.utils.args.parse_input(arg)

        def _append_kwarg(arglist, kwarg):
            '''
            Append the kwarg dict to the arglist
            '''
            kwarg['__kwarg__'] = True
            arglist.append(kwarg)

        if kwarg:
            try:
                if isinstance(arglist[-1], dict) \
                        and '__kwarg__' in arglist[-1]:
                    for key, val in six.iteritems(kwarg):
                        if key in arglist[-1]:
                            log.warning(
                                'Overriding keyword argument {0!r}'.format(key)
                            )
                        arglist[-1][key] = val
                else:
                    # No kwargs yet present in arglist
                    _append_kwarg(arglist, kwarg)
            except IndexError:
                # arglist is empty, just append
                _append_kwarg(arglist, kwarg)

        self._verify_fun(fun)
        args, kwargs = salt.minion.load_args_and_kwargs(
            self.functions[fun], arglist, pub_data
        )
        fstr = '{0}.prep_jid'.format(self.opts['master_job_cache'])
        jid = self.returners[fstr]()
        log.debug('Runner starting with jid {0}'.format(jid))
        self.event.fire_event({'runner_job': fun}, tagify([jid, 'new'], 'job'))
        target = RunnerClient._thread_return
        data = {'fun': fun, 'jid': jid, 'args': args, 'kwargs': kwargs}
        args = (self, self.opts, data)
        ret = jid
        if self.opts.get('async', False):
            process = multiprocessing.Process(
                target=target, args=args
            )
            process.start()
        else:
            ret = target(*args)
        return ret

    @classmethod
    def _thread_return(cls, instance, opts, data):
        '''
        The multiprocessing process calls back here
        to stream returns
        '''
        # Runners modules runtime injection:
        # - the progress event system with the correct jid
        # - Provide JID if the runner wants to access it directly
        done = {}
        if opts.get('async', False):
            progress = salt.utils.event.get_runner_event(opts, data['jid']).fire_progress
        else:
            progress = _progress_print
        for func_name, func in instance.functions.items():
            if func.__module__ in done:
                continue
            mod = sys.modules[func.__module__]
            mod.__jid__ = data['jid']
            mod.__progress__ = progress
            done[func.__module__] = mod
        ret = instance.functions[data['fun']](*data['args'], **data['kwargs'])
        # Sleep for just a moment to let any progress events return
        time.sleep(0.1)
        ret_load = {'return': ret, 'fun': data['fun'], 'fun_args': data['args']}
        # Don't use the invoking processes' event socket because it could be closed down by the time we arrive here.
        # Create another, for safety's sake.
        master_event = salt.utils.event.MasterEvent(opts['sock_dir'])
        master_event.fire_event(ret_load, tagify([data['jid'], 'return'], 'runner'))
        master_event.destroy()
        try:
            fstr = '{0}.save_runner_load'.format(opts['master_job_cache'])
            instance.returners[fstr](data['jid'], ret_load)
        except KeyError:
            log.debug(
                'The specified returner used for the master job cache '
                '"{0}" does not have a save_runner_load function! The results '
                'of this runner execution will not be stored.'.format(
                    opts['master_job_cache']
                )
            )
        except Exception:
            log.critical(
                'The specified returner threw a stack trace:\n',
                exc_info=True
            )
        if opts.get('async', False):
            return data['jid']
        else:
            return ret

    def master_call(self, **kwargs):
        '''
        Execute a runner function through the master network interface (eauth).
        '''
        load = kwargs
        load['cmd'] = 'runner'
        sreq = salt.transport.Channel.factory(self.opts,
                                              crypt='clear',
                                              usage='master_call')
        ret = sreq.send(load)
        if isinstance(ret, collections.Mapping):
            if 'error' in ret:
                raise_error(**ret['error'])
        return ret

    def _reformat_low(self, low):
        '''
        Format the low data for RunnerClient()'s master_call() function

        The master_call function here has a different function signature than
        on WheelClient. So extract all the eauth keys and the fun key and
        assume everything else is a kwarg to pass along to the runner function
        to be called.
        '''
        auth_creds = dict([(i, low.pop(i)) for i in [
                'username', 'password', 'eauth', 'token', 'client',
            ] if i in low])
        reformatted_low = {'fun': low.pop('fun')}
        reformatted_low.update(auth_creds)
        reformatted_low['kwarg'] = low
        return reformatted_low

    def cmd_async(self, low):
        '''
        Execute a runner function asynchronously; eauth is respected

        This function requires that :conf_master:`external_auth` is configured
        and the user is authorized to execute runner functions: (``@runner``).

        .. code-block:: python

            runner.eauth_async({
                'fun': 'jobs.list_jobs',
                'username': 'saltdev',
                'password': 'saltdev',
                'eauth': 'pam',
            })
        '''
        reformatted_low = self._reformat_low(low)
        return self.master_call(**reformatted_low)

    def cmd_sync(self, low, timeout=None):
        '''
        Execute a runner function synchronously; eauth is respected

        This function requires that :conf_master:`external_auth` is configured
        and the user is authorized to execute runner functions: (``@runner``).

        .. code-block:: python

            runner.eauth_sync({
                'fun': 'jobs.list_jobs',
                'username': 'saltdev',
                'password': 'saltdev',
                'eauth': 'pam',
            })
        '''
        reformatted_low = self._reformat_low(low)
        job = self.master_call(**reformatted_low)
        ret_tag = tagify('ret', base=job['tag'])

        timelimit = time.time() + (timeout or 300)
        while True:
            ret = self.event.get_event(full=True)
            if ret is None:
                if time.time() > timelimit:
                    raise salt.exceptions.SaltClientTimeout(
                        "RunnerClient job '{0}' timed out".format(job['jid']),
                        jid=job['jid'])
                else:
                    continue

            if ret['tag'] == ret_tag:
                return ret['data']['return']


class Runner(RunnerClient):
    '''
    Execute the salt runner interface
    '''
    def print_docs(self):
        '''
        Print out the documentation!
        '''
        arg = self.opts.get('fun', None)
        docs = super(Runner, self).get_docs(arg)
        for fun in sorted(docs):
            display_output('{0}:'.format(fun), 'text', self.opts)
            print(docs[fun])

    def run(self):
        '''
        Execute the runner sequence
        '''
        ret = {}
        if self.opts.get('doc', False):
            self.print_docs()
        else:
            try:
                # Run the runner!
                jid = super(Runner, self).cmd(
                    self.opts['fun'], self.opts['arg'], self.opts)
                if self.opts.get('async', False):
                    log.info('Running in async mode. Results of this execution may '
                             'be collected by attaching to the master event bus or '
                             'by examing the master job cache, if configured.')
                    rets = self.get_runner_returns(jid)
                else:
                    rets = [jid]
                # Gather the returns
                for ret in rets:
                    if not self.opts.get('quiet', False):
                        if isinstance(ret, dict) and 'outputter' in ret and ret['outputter'] is not None:
                            print(self.outputters[ret['outputter']](ret['data']))
                        else:
                            salt.output.display_output(ret, '', self.opts)

            except salt.exceptions.SaltException as exc:
                ret = str(exc)
                print(ret)
                return ret
            log.debug('Runner return: {0}'.format(ret))
            return ret

    def get_runner_returns(self, jid, timeout=None):
        '''
        Gather the return data from the event system, break hard when timeout
        is reached.
        '''
        if timeout is None:
            timeout = self.opts['timeout'] * 2

        timeout_at = time.time() + timeout
        last_progress_timestamp = time.time()

        while True:
            raw = self.event.get_event(timeout, full=True)
            time.sleep(0.1)
            # If we saw no events in the event bus timeout
            # OR
            # we have reached the total timeout
            # AND
            # have not seen any progress events for the length of the timeout.
            if raw is None and (time.time() > timeout_at and
                                time.time() - last_progress_timestamp > timeout):
                # Timeout reached
                break
            try:
                if not raw['tag'].split('/')[1] == 'runner' and raw['tag'].split('/')[2] == jid:
                    continue
                elif raw['tag'].split('/')[3] == 'progress' and raw['tag'].split('/')[2] == jid:
                    last_progress_timestamp = time.time()
                    yield {'data': raw['data']['data'], 'outputter': raw['data']['outputter']}
                elif raw['tag'].split('/')[3] == 'return' and raw['tag'].split('/')[2] == jid:
                    yield raw['data']['return']
                    break
                # Handle a findjob that might have been kicked off under the covers
                elif raw['data']['fun'] == 'saltutil.findjob':
                    timeout_at = timeout_at + 10
                    continue
            except (IndexError, KeyError):
                continue


def _progress_print(text, *args, **kwargs):
    print(text)<|MERGE_RESOLUTION|>--- conflicted
+++ resolved
@@ -49,11 +49,8 @@
     def __init__(self, opts):
         self.opts = opts
         self.functions = salt.loader.runner(opts)  # Must be self.functions for mixin to work correctly :-/
-<<<<<<< HEAD
         self.returners = salt.loader.returners(opts, self.functions)
         self.outputters = salt.loader.outputters(opts)
-=======
->>>>>>> d0412842
         self.event = salt.utils.event.MasterEvent(self.opts['sock_dir'])
 
     def cmd(self, fun, arg, pub_data=None, kwarg=None):
