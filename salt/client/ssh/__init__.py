--- conflicted
+++ resolved
@@ -455,23 +455,15 @@
             host = ret.keys()[0]
             self.cache_job(jid, host, ret[host])
             ret = self.key_deploy(host, ret)
-<<<<<<< HEAD
-            outputter = ret[host].get('out', self.opts.get('output', 'nested'))
-            p_data = {host: ret[host].get('return', {})}
+            if not isinstance(ret[host], dict):
+                p_data = {host: ret[host]}
+                outputter = self.opts.get('output', 'nested')
+            else:
+                outputter = ret[host].get('out', self.opts.get('output', 'nested'))
+                p_data = {host: ret[host].get('return', {})}
             salt.output.display_output(
                     p_data,
                     outputter,
-=======
-
-            opt=[]
-            try:
-                opt=self.opts.get('output', 'nested')
-            except AttributeError:
-                raise salt.exceptions.SaltClientError('Permission denied.')
-            salt.output.display_output(
-                    ret,
-                    opt,
->>>>>>> c48f8919
                     self.opts)
             if self.event:
                 self.event.fire_event(
