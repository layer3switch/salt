--- conflicted
+++ resolved
@@ -69,13 +69,10 @@
     'onlyif',
     'order',
     'reload_modules',
-<<<<<<< HEAD
     'reload_grains',
     'reload_pillar',
     'require',
     'require_in',
-=======
->>>>>>> 336e9c09
     'saltenv',
     'use',
     'use_in',
