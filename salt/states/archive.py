--- conflicted
+++ resolved
@@ -161,13 +161,8 @@
     archive_user
         The user to own each extracted file.
 
-<<<<<<< HEAD
-        .. deprecated:: Carbon
-            replaced by standardized `user` parameter.
-=======
         .. deprecated:: 2014.7.2
             Replaced by ``user`` parameter
->>>>>>> ec5dbf1b
 
     user
         The user to own each extracted file.
