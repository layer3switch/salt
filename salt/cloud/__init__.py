# -*- coding: utf-8 -*-
'''
The top level interface used to translate configuration data back to the
correct cloud modules
'''

# Import python libs
from __future__ import print_function, generators
import copy
import os
import traceback
import glob
import time
import signal
import logging
import multiprocessing
from itertools import groupby

# Import salt.cloud libs
from salt.cloud.exceptions import (
    SaltCloudNotFound,
    SaltCloudException,
    SaltCloudSystemExit,
    SaltCloudConfigError
)

# Import salt libs
import salt.config
import salt.client
import salt.loader
import salt.utils
import salt.utils.cloud
from salt.utils import context
from salt._compat import string_types
from salt.template import compile_template

# Import third party libs
import yaml

# Get logging started
log = logging.getLogger(__name__)

<<<<<<< HEAD
try:
    from mako.template import Template
    from mako.exceptions import MakoException
    MAKO_AVAILABLE = True
except ImportError:
    MAKO_AVAILABLE = False

=======
>>>>>>> 5a69fe02

def communicator(func):
    '''Warning, this is a picklable decorator !'''
    def _call(queue, args, kw):
        '''called with [queue, args, kwargs] as first optional arg'''
        kw['queue'] = queue
        ret = None
        try:
            ret = func(*args, **kw)
            queue.put('END')
        except KeyboardInterrupt, ex:
            trace = traceback.format_exc()
            queue.put('KEYBOARDINT')
            queue.put('Keyboard interrupt')
            queue.put('{0}\n{1}\n'.format(ex, trace))
        except Exception, ex:
            trace = traceback.format_exc()
            queue.put('ERROR')
            queue.put('Exception')
            queue.put('{0}\n{1}\n'.format(ex, trace))
        return ret
    return _call


def enter_mainloop(target,
                   mapped_args=None,
                   args=None,
                   kwargs=None,
                   pool=None,
                   pool_size=None,
                   callback=None,
                   queue=None):
    '''Manage a multiprocessing pool

    - If the queue does not output anything, the pool runs indefinitely

    - If the queue returns KEYBOARDINT or ERROR, this will kill the pool
      totally calling terminate & join and ands with a SaltCloudSystemExit
      exception notifying callers from the abnormal termination

    - If the queue returns END or callback is defined and returns True,
      it just join the process and return the data.

    target
        the function you want to execute in multiproccessing
    pool
        pool object can be None if you want a default pool, but you ll
        have then to define pool_size instead
    pool_size
        pool size if you did not provide yourself a pool
    callback
        a boolean taking a string in argument which returns True to
        signal that 'target' is finished and we need to join
        the pool
    queue
        A custom multiproccessing queue in case you want to do
        extra stuff and need it later in your program
    args
        positional arguments to call the function with
        if you don't want to use pool.map

    mapped_args
        a list of one or more arguments combinations to call the function with
        e.g. (foo, [[1], [2]]) will call::

                foo([1])
                foo([2])

    kwargs
        kwargs to give to the function in case of process

    Attention, the function must have the following signature:

            target(queue, *args, **kw)

    You may use the 'communicator' decorator to generate such a function
    (see end of this file)
    '''
    if not kwargs:
        kwargs = {}
    if not pool_size:
        pool_size = 1
    if not pool:
        pool = multiprocessing.Pool(pool_size)
    if not queue:
        manager = multiprocessing.Manager()
        queue = manager.Queue()

    if mapped_args is not None and not mapped_args:
        msg = (
            'We are called to asynchronously execute {0}'
            ' but we do no have anything to execute, weird,'
            ' we bail out'.format(target))
        log.error(msg)
        raise SaltCloudSystemExit('Exception caught\n{0}'.format(msg))
    elif mapped_args is not None:
        iterable = [[queue, [arg], kwargs] for arg in mapped_args]
        ret = pool.map(func=target, iterable=iterable)
    else:
        ret = pool.apply(target, [queue, args, kwargs])
    while True:
        test = queue.get()
        if test in ['ERROR', 'KEYBOARDINT']:
            type_ = queue.get()
            trace = queue.get()
            msg = 'Caught {0}, terminating workers\n'.format(type_)
            msg += 'TRACE: {0}\n'.format(trace)
            log.error(msg)
            pool.terminate()
            pool.join()
            raise SaltCloudSystemExit('Exception caught\n{0}'.format(msg))
        elif test in ['END'] or (callback and callback(test)):
            pool.close()
            pool.join()
            break
        else:
            time.sleep(0.125)
    return ret


class CloudClient(object):
    '''
    The client class to wrap cloud interactions
    '''
    def __init__(self, path=None, opts=None, config_dir=None, pillars=None):
        if opts:
            self.opts = opts
        else:
            self.opts = salt.config.cloud_config(path)

        if pillars:
            for name, provider in pillars.pop('providers', {}).items():
                driver = provider['provider']
                provider['profiles'] = {}
                self.opts['providers'].update({name: {driver: provider}})
            for name, profile in pillars.pop('profiles', {}).items():
                provider = profile['provider'].split(':')[0]
                driver = self.opts['providers'][provider].keys()[0]
                profile['provider'] = '{0}:{1}'.format(provider, driver)
                profile['profile'] = name
                self.opts['profiles'].update({name: profile})
                self.opts['providers'][provider][driver]['profiles'].update({name: profile})
            self.opts.update(pillars)

    def _opts_defaults(self, **kwargs):
        '''
        Set the opts dict to defaults and allow for opts to be overridden in
        the kwargs
        '''
        # Let's start with the default salt cloud configuration
        opts = salt.config.CLOUD_CONFIG_DEFAULTS.copy()
        # Update it with the loaded configuration
        opts.update(self.opts.copy())
        # Reset some of the settings to sane values
        opts['parallel'] = False
        opts['keep_tmp'] = False
        opts['deploy'] = True
        opts['update_bootstrap'] = False
        opts['show_deploy_args'] = False
        opts['script_args'] = ''
        # Update it with the passed kwargs
        if 'kwargs' in kwargs:
            opts.update(kwargs['kwargs'])
        opts.update(kwargs)
        profile = opts.get('profile', None)
        # filter other profiles if one is specified
        if profile:
            for _profile in [a for a in opts.get('profiles', {})]:
                if not _profile == profile:
                    opts['profiles'].pop(_profile)
            # if profile is specified and we have enough info about providers
            # also filter them to speedup methods like
            # __filter_non_working_providers
            providers = [a.get('provider', '').split(':')[0]
                         for a in opts['profiles'].values()
                         if a.get('provider', '')]
            if providers:
                _providers = opts.get('providers', {})
                for p in [a for a in _providers]:
                    if p not in providers:
                        _providers.pop(p)
        return opts

    def low(self, fun, low):
        '''
        Pass the cloud function and low data structure to run
        '''
        l_fun = getattr(self, fun)
        f_call = salt.utils.format_call(l_fun, low)
        return l_fun(*f_call.get('args', ()), **f_call.get('kwargs', {}))

    def list_sizes(self, provider=None):
        '''
        List all available sizes in configured cloud systems
        '''
        mapper = salt.cloud.Map(self._opts_defaults())
        return salt.utils.cloud.simple_types_filter(
            mapper.size_list(provider)
        )

    def list_images(self, provider=None):
        '''
        List all available images in configured cloud systems
        '''
        mapper = salt.cloud.Map(self._opts_defaults())
        return salt.utils.cloud.simple_types_filter(
            mapper.image_list(provider)
        )

    def list_locations(self, provider=None):
        '''
        List all available locations in configured cloud systems
        '''
        mapper = salt.cloud.Map(self._opts_defaults())
        return salt.utils.cloud.simple_types_filter(
            mapper.location_list(provider)
        )

    def query(self, query_type='list_nodes'):
        '''
        Query basic instance information
        '''
        mapper = salt.cloud.Map(self._opts_defaults())
        return mapper.map_providers_parallel(query_type)

    def full_query(self, query_type='list_nodes_full'):
        '''
        Query all instance information
        '''
        mapper = salt.cloud.Map(self._opts_defaults())
        return mapper.map_providers_parallel(query_type)

    def select_query(self, query_type='list_nodes_select'):
        '''
        Query select instance information
        '''
        mapper = salt.cloud.Map(self._opts_defaults())
        return mapper.map_providers_parallel(query_type)

    def min_query(self, query_type='list_nodes_min'):
        '''
        Query select instance information
        '''
        mapper = salt.cloud.Map(self._opts_defaults())
        return mapper.map_providers_parallel(query_type)

    def profile(self, profile, names, vm_overrides=None, **kwargs):
        '''
        Pass in a profile to create, names is a list of vm names to allocate

            vm_overrides is a special dict that will be per node options
            overrides
        '''
        if not vm_overrides:
            vm_overrides = {}
        kwargs['profile'] = profile
        mapper = salt.cloud.Map(self._opts_defaults(**kwargs))
        if isinstance(names, str):
            names = names.split(',')
        return salt.utils.cloud.simple_types_filter(
            mapper.run_profile(profile, names, vm_overrides=vm_overrides)
        )

    def map_run(self, path, **kwargs):
        '''
        Pass in a location for a map to execute
        '''
        kwarg = {'map': path}
        kwarg.update(kwargs)
        mapper = salt.cloud.Map(self._opts_defaults(**kwarg))
        dmap = mapper.map_data()
        return salt.utils.cloud.simple_types_filter(
            mapper.run_map(dmap)
        )

    def destroy(self, names):
        '''
        Destroy the named VMs
        '''
        mapper = salt.cloud.Map(self._opts_defaults())
        if isinstance(names, str):
            names = names.split(',')
        return salt.utils.cloud.simple_types_filter(
            mapper.destroy(names)
        )

    def create(self, provider, names, **kwargs):
        '''
        Create the named VMs, without using a profile

        Example:

        client.create(names=['myinstance'], provider='my-ec2-config',
            kwargs={'image': 'ami-1624987f', 'size': 'Micro Instance',
                    'ssh_username': 'ec2-user', 'securitygroup': 'default',
                    'delvol_on_destroy': True})
        '''
        mapper = salt.cloud.Map(self._opts_defaults())
        providers = mapper.map_providers_parallel()
        if provider in providers:
            provider += ':{0}'.format(providers[provider].keys()[0])
        else:
            return False
        if isinstance(names, str):
            names = names.split(',')
        ret = {}
        for name in names:
            vm_ = kwargs.copy()
            vm_['name'] = name
            vm_['provider'] = provider
            vm_['profile'] = None
            ret[name] = salt.utils.cloud.simple_types_filter(
                mapper.create(vm_))
        return ret

    def extra_action(self, names, provider, action, **kwargs):
        '''
        Perform actions with block storage devices

        Example:

        .. code-block:: python

            client.extra_action(names=['myblock'], action='volume_create',
                provider='my-nova', kwargs={'voltype': 'SSD', 'size': 1000}
            )
            client.extra_action(names=['salt-net'], action='network_create',
                provider='my-nova', kwargs={'cidr': '192.168.100.0/24'}
            )
        '''
        mapper = salt.cloud.Map(self._opts_defaults())
        providers = mapper.map_providers_parallel()
        if provider in providers:
            provider += ':{0}'.format(providers[provider].keys()[0])
        else:
            return False
        if isinstance(names, str):
            names = names.split(',')

        ret = {}
        for name in names:
            extra_ = kwargs.copy()
            extra_['name'] = name
            extra_['provider'] = provider
            extra_['profile'] = None
            extra_['action'] = action
            ret[name] = salt.utils.cloud.simple_types_filter(
                mapper.extras(extra_)
            )
        return ret

    def action(
        self,
        fun=None,
        cloudmap=None,
        names=None,
        provider=None,
        instance=None,
        kwargs=None
    ):
        '''
        Execute a single action via the cloud plugin backend

        Examples:

        .. code-block:: python

            client.action(fun='show_instance', names=['myinstance'])
            client.action(fun='show_image', provider='my-ec2-config',
                kwargs={'image': 'ami-10314d79'}
            )
        '''
        mapper = salt.cloud.Map(self._opts_defaults(action=fun))
        if names and not provider:
            self.opts['action'] = fun
            return mapper.do_action(names, kwargs)
        if provider:
            return mapper.do_function(provider, fun, kwargs)
        else:
            # This should not be called without either an instance or a
            # provider.
            raise SaltCloudConfigError(
                'Either an instance or a provider must be specified.'
            )

        return salt.utils.cloud.simple_types_filter(
            mapper.run_profile(fun, names)
        )

    # map
    # create
    # destroy


class Cloud(object):
    '''
    An object for the creation of new VMs
    '''
    def __init__(self, opts):
        self.opts = opts
        self.clouds = salt.loader.clouds(self.opts)
        self.__filter_non_working_providers()
        self.__cached_provider_queries = {}

    def get_configured_providers(self):
        '''
        Return the configured providers
        '''
        providers = set()
        for alias, drivers in self.opts['providers'].iteritems():
            if len(drivers) > 1:
                for driver in drivers:
                    providers.add('{0}:{1}'.format(alias, driver))
                continue
            providers.add(alias)
        return providers

    def lookup_providers(self, lookup):
        '''
        Get a dict describing the configured providers
        '''
        if lookup is None:
            lookup = 'all'
        if lookup == 'all':
            providers = set()
            for alias, drivers in self.opts['providers'].iteritems():
                for driver in drivers:
                    providers.add((alias, driver))

            if not providers:
                raise SaltCloudSystemExit(
                    'There are no cloud providers configured.'
                )

            return providers

        if ':' in lookup:
            alias, driver = lookup.split(':')
            if alias not in self.opts['providers'] or \
                    driver not in self.opts['providers'][alias]:
                raise SaltCloudSystemExit(
                    'No cloud providers matched {0!r}. Available: {1}'.format(
                        lookup, ', '.join(self.get_configured_providers())
                    )
                )

            return set((alias, driver))

        providers = set()
        for alias, drivers in self.opts['providers'].iteritems():
            for driver in drivers:
                if lookup in (alias, driver):
                    providers.add((alias, driver))

        if not providers:
            raise SaltCloudSystemExit(
                'No cloud providers matched {0!r}. '
                'Available selections: {1}'.format(
                    lookup, ', '.join(self.get_configured_providers())
                )
            )
        return providers

    def map_providers(self, query='list_nodes', cached=False):
        '''
        Return a mapping of what named VMs are running on what VM providers
        based on what providers are defined in the configuration and VMs
        '''
        if cached is True and query in self.__cached_provider_queries:
            return self.__cached_provider_queries[query]

        pmap = {}
        for alias, drivers in self.opts['providers'].iteritems():
            for driver, details in drivers.iteritems():
                fun = '{0}.{1}'.format(driver, query)
                if fun not in self.clouds:
                    log.error(
                        'Public cloud provider {0} is not available'.format(
                            driver
                        )
                    )
                    continue
                if alias not in pmap:
                    pmap[alias] = {}

                try:
                    with context.func_globals_inject(
                        self.clouds[fun],
                        __active_provider_name__=':'.join([alias, driver])
                    ):
                        pmap[alias][driver] = self.clouds[fun]()
                except Exception as err:
                    log.debug(
                        'Failed to execute \'{0}()\' while querying for '
                        'running nodes: {1}'.format(fun, err),
                        # Show the traceback if the debug logging level is
                        # enabled
                        exc_info_on_loglevel=logging.DEBUG
                    )
                    # Failed to communicate with the provider, don't list any
                    # nodes
                    pmap[alias][driver] = []
        self.__cached_provider_queries[query] = pmap
        return pmap

    def map_providers_parallel(self, query='list_nodes', cached=False):
        '''
        Return a mapping of what named VMs are running on what VM providers
        based on what providers are defined in the configuration and VMs

        Same as map_providers but query in parallel.
        '''
        if cached is True and query in self.__cached_provider_queries:
            return self.__cached_provider_queries[query]

        opts = self.opts.copy()
        multiprocessing_data = []

        # Optimize Providers
        opts['providers'] = self._optimize_providers(opts['providers'])
        for alias, drivers in opts['providers'].iteritems():
            # Make temp query for this driver to avoid overwrite next
            this_query = query
            for driver, details in drivers.iteritems():
                # If driver has function list_nodes_min, just replace it
                # with query param to check existing vms on this driver
                # for minimum information, Otherwise still use query param.
                if 'selected_query_option' not in opts:
                    if '{0}.list_nodes_min'.format(driver) in self.clouds:
                        this_query = 'list_nodes_min'
                fun = '{0}.{1}'.format(driver, this_query)
                if fun not in self.clouds:
                    log.error(
                        'Public cloud provider {0} is not available'.format(
                            driver
                        )
                    )
                    continue

                multiprocessing_data.append({
                    'fun': fun,
                    'opts': opts,
                    'query': this_query,
                    'alias': alias,
                    'driver': driver
                })
        output = {}
        if not multiprocessing_data:
            return output

        data_count = len(multiprocessing_data)
        pool = multiprocessing.Pool(data_count < 10 and data_count or 10,
                                    init_pool_worker)
        parallel_pmap = enter_mainloop(_run_parallel_map_providers_query,
                                       multiprocessing_data,
                                       pool=pool)
        for alias, driver, details in parallel_pmap:
            if not details:
                # There's no providers details?! Skip it!
                continue
            if alias not in output:
                output[alias] = {}
            output[alias][driver] = details

        self.__cached_provider_queries[query] = output
        return output

    def get_running_by_names(self, names, query='list_nodes', cached=False,
                             profile=None):
        if isinstance(names, string_types):
            names = [names]

        matches = {}
        handled_drivers = {}
        mapped_providers = self.map_providers_parallel(query, cached=cached)
        for alias, drivers in mapped_providers.iteritems():
            for driver, vms in drivers.iteritems():
                if driver not in handled_drivers:
                    handled_drivers[driver] = alias
                # When a profile is specified, only return an instance
                # that matches the provider specified in the profile.
                # This solves the issues when many providers return the
                # same instance. For example there may be one provider for
                # each availability zone in amazon in the same region, but
                # the search returns the same instance for each provider
                # because amazon returns all instances in a region, not
                # availability zone.
                if profile:
                    if alias not in \
                        self.opts['profiles'][profile]['provider'].split(
                            ':'
                            )[0]:
                        continue

                for vm_name, details in vms.iteritems():
                    # XXX: The logic bellow can be removed once the aws driver
                    # is removed
                    if vm_name not in names:
                        continue

                    elif driver == 'ec2' and 'aws' in handled_drivers and \
                            'aws' in matches[handled_drivers['aws']] and \
                            vm_name in matches[handled_drivers['aws']]['aws']:
                        continue
                    elif driver == 'aws' and 'ec2' in handled_drivers and \
                            'ec2' in matches[handled_drivers['ec2']] and \
                            vm_name in matches[handled_drivers['ec2']]['ec2']:
                        continue

                    if alias not in matches:
                        matches[alias] = {}
                    if driver not in matches[alias]:
                        matches[alias][driver] = {}
                    matches[alias][driver][vm_name] = details

        return matches

    def _optimize_providers(self, providers):
        '''
        Return an optimized mapping of available providers
        '''
        new_providers = {}
        provider_by_driver = {}

        for alias, driver in providers.iteritems():
            for name, data in driver.iteritems():
                if name not in provider_by_driver:
                    provider_by_driver[name] = {}

                provider_by_driver[name][alias] = data

        for driver, providers_data in provider_by_driver.iteritems():
            fun = '{0}.optimize_providers'.format(driver)
            if fun not in self.clouds:
                log.debug(
                    'The {0!r} cloud driver is unable to be optimized.'.format(
                        driver
                    )
                )

                for name, prov_data in providers_data.iteritems():
                    if name not in new_providers:
                        new_providers[name] = {}
                    new_providers[name][driver] = prov_data
                continue

            new_data = self.clouds[fun](providers_data)
            if new_data:
                for name, prov_data in new_data.iteritems():
                    if name not in new_providers:
                        new_providers[name] = {}
                    new_providers[name][driver] = prov_data

        return new_providers

    def location_list(self, lookup='all'):
        '''
        Return a mapping of all location data for available providers
        '''
        data = {}

        lookups = self.lookup_providers(lookup)
        if not lookups:
            return data

        for alias, driver in lookups:
            fun = '{0}.avail_locations'.format(driver)
            if fun not in self.clouds:
                # The capability to gather locations is not supported by this
                # cloud module
                log.debug(
                    'The {0!r} cloud driver defined under {1!r} provider '
                    'alias is unable to get the locations information'.format(
                        driver, alias
                    )
                )
                continue

            if alias not in data:
                data[alias] = {}

            try:

                with context.func_globals_inject(
                    self.clouds[fun],
                    __active_provider_name__=':'.join([alias, driver])
                ):
                    data[alias][driver] = self.clouds[fun]()
            except Exception as err:
                log.error(
                    'Failed to get the output of \'{0}()\': {1}'.format(
                        fun, err
                    ),
                    # Show the traceback if the debug logging level is enabled
                    exc_info_on_loglevel=logging.DEBUG
                )
        return data

    def image_list(self, lookup='all'):
        '''
        Return a mapping of all image data for available providers
        '''
        data = {}

        lookups = self.lookup_providers(lookup)
        if not lookups:
            return data

        for alias, driver in lookups:
            fun = '{0}.avail_images'.format(driver)
            if fun not in self.clouds:
                # The capability to gather images is not supported by this
                # cloud module
                log.debug(
                    'The {0!r} cloud driver defined under {1!r} provider '
                    'alias is unable to get the images information'.format(
                        driver,
                        alias
                    )
                )
                continue

            if alias not in data:
                data[alias] = {}

            try:
                with context.func_globals_inject(
                    self.clouds[fun],
                    __active_provider_name__=':'.join([alias, driver])
                ):
                    data[alias][driver] = self.clouds[fun]()
            except Exception as err:
                log.error(
                    'Failed to get the output of \'{0}()\': {1}'.format(
                        fun, err
                    ),
                    # Show the traceback if the debug logging level is enabled
                    exc_info_on_loglevel=logging.DEBUG
                )
        return data

    def size_list(self, lookup='all'):
        '''
        Return a mapping of all image data for available providers
        '''
        data = {}

        lookups = self.lookup_providers(lookup)
        if not lookups:
            return data

        for alias, driver in lookups:
            fun = '{0}.avail_sizes'.format(driver)
            if fun not in self.clouds:
                # The capability to gather sizes is not supported by this
                # cloud module
                log.debug(
                    'The {0!r} cloud driver defined under {1!r} provider '
                    'alias is unable to get the sizes information'.format(
                        driver,
                        alias
                    )
                )
                continue

            if alias not in data:
                data[alias] = {}

            try:
                with context.func_globals_inject(
                    self.clouds[fun],
                    __active_provider_name__=':'.join([alias, driver])
                ):
                    data[alias][driver] = self.clouds[fun]()
            except Exception as err:
                log.error(
                    'Failed to get the output of \'{0}()\': {1}'.format(
                        fun, err
                    ),
                    # Show the traceback if the debug logging level is enabled
                    exc_info_on_loglevel=logging.DEBUG
                )
        return data

    def provider_list(self, lookup='all'):
        '''
        Return a mapping of all image data for available providers
        '''
        data = {}
        lookups = self.lookup_providers(lookup)
        if not lookups:
            return data

        for alias, driver in lookups:
            if alias not in data:
                data[alias] = {}
            if driver not in data[alias]:
                data[alias][driver] = {}
        return data

    def create_all(self):
        '''
        Create/Verify the VMs in the VM data
        '''
        ret = []

        for vm_name, vm_details in self.opts['profiles'].iteritems():
            ret.append(
                {vm_name: self.create(vm_details)}
            )

        return ret

    def destroy(self, names, cached=False):
        '''
        Destroy the named VMs
        '''
        processed = {}
        names = set(names)
        matching = self.get_running_by_names(names, cached=cached)
        vms_to_destroy = set()
        parallel_data = []
        for alias, drivers in matching.iteritems():
            for driver, vms in drivers.iteritems():
                for name in vms:
                    if name in names:
                        vms_to_destroy.add((alias, driver, name))
                        if self.opts['parallel']:
                            parallel_data.append({
                                'opts': self.opts,
                                'name': name,
                                'alias': alias,
                                'driver': driver,
                            })

        # destroying in parallel
        if self.opts['parallel'] and len(parallel_data) > 0:
            # set the pool size based on configuration or default to
            # the number of machines we're destroying
            if 'pool_size' in self.opts:
                pool_size = self.opts['pool_size']
            else:
                pool_size = len(parallel_data)
            log.info('Destroying in parallel mode; '
                     'Cloud pool size: {0}'.format(pool_size))

            # kick off the parallel destroy
            output_multip = enter_mainloop(
                _destroy_multiprocessing, parallel_data, pool_size=pool_size)

            # massage the multiprocessing output a bit
            ret_multip = {}
            for obj in output_multip:
                ret_multip.update(obj)

            # build up a data structure similar to what the non-parallel
            # destroy uses
            for obj in parallel_data:
                alias = obj['alias']
                driver = obj['driver']
                name = obj['name']
                if alias not in processed:
                    processed[alias] = {}
                if driver not in processed[alias]:
                    processed[alias][driver] = {}
                processed[alias][driver][name] = ret_multip[name]
                if name in names:
                    names.remove(name)

        # not destroying in parallel
        else:
            log.info('Destroying in non-parallel mode.')
            for alias, driver, name in vms_to_destroy:
                fun = '{0}.destroy'.format(driver)
                with context.func_globals_inject(
                    self.clouds[fun],
                    __active_provider_name__=':'.join([alias, driver])
                ):
                    ret = self.clouds[fun](name)
                if alias not in processed:
                    processed[alias] = {}
                if driver not in processed[alias]:
                    processed[alias][driver] = {}
                processed[alias][driver][name] = ret
                if name in names:
                    names.remove(name)

        # now the processed data structure contains the output from either
        # the parallel or non-parallel destroy and we should finish up
        # with removing minion keys if necessary
        for alias, driver, name in vms_to_destroy:
            ret = processed[alias][driver][name]
            if not ret:
                continue

            vm_ = {
                'name': name,
                'profile': None,
                'provider': ':'.join([alias, driver])
            }
            minion_dict = salt.config.get_cloud_config_value(
                'minion', vm_, self.opts, default={}
            )
            key_file = os.path.join(
                self.opts['pki_dir'], 'minions', minion_dict.get('id', name)
            )
            globbed_key_file = glob.glob('{0}.*'.format(key_file))

            if not os.path.isfile(key_file) and not globbed_key_file:
                # There's no such key file!? It might have been renamed
                if isinstance(ret, dict) and 'newname' in ret:
                    salt.utils.cloud.remove_key(
                        self.opts['pki_dir'], ret['newname']
                    )
                continue

            if os.path.isfile(key_file) and not globbed_key_file:
                # Single key entry. Remove it!
                salt.utils.cloud.remove_key(self.opts['pki_dir'], os.path.basename(key_file))
                continue

            if not os.path.isfile(key_file) and globbed_key_file:
                # Since we have globbed matches, there are probably
                # some keys for which their minion configuration has
                # append_domain set.
                if len(globbed_key_file) == 1:
                    # Single entry, let's remove it!
                    salt.utils.cloud.remove_key(
                        self.opts['pki_dir'],
                        os.path.basename(globbed_key_file[0])
                    )
                    continue

            # Since we can't get the profile or map entry used to create
            # the VM, we can't also get the append_domain setting.
            # And if we reached this point, we have several minion keys
            # who's name starts with the machine name we're deleting.
            # We need to ask one by one!?
            print(
                'There are several minion keys who\'s name starts '
                'with {0!r}. We need to ask you which one should be '
                'deleted:'.format(
                    name
                )
            )
            while True:
                for idx, filename in enumerate(globbed_key_file):
                    print(' {0}: {1}'.format(
                        idx, os.path.basename(filename)
                    ))
                selection = raw_input(
                    'Which minion key should be deleted(number)? '
                )
                try:
                    selection = int(selection)
                except ValueError:
                    print(
                        '{0!r} is not a valid selection.'.format(selection)
                    )

                try:
                    filename = os.path.basename(
                        globbed_key_file.pop(selection)
                    )
                except Exception:
                    continue

                delete = raw_input(
                    'Delete {0!r}? [Y/n]? '.format(filename)
                )
                if delete == '' or delete.lower().startswith('y'):
                    salt.utils.cloud.remove_key(
                        self.opts['pki_dir'], filename
                    )
                    print('Deleted {0!r}'.format(filename))
                    break

                print('Did not delete {0!r}'.format(filename))
                break

        if names and not processed:
            # These machines were asked to be destroyed but could not be found
            raise SaltCloudSystemExit(
                'The following VM\'s were not found: {0}'.format(
                    ', '.join(names)
                )
            )

        elif names and processed:
            processed['Not Found'] = names

        elif not processed:
            raise SaltCloudSystemExit('No machines were destroyed!')

        return processed

    def reboot(self, names):
        '''
        Reboot the named VMs
        '''
        ret = []
        pmap = self.map_providers_parallel()
        acts = {}
        for prov, nodes in pmap.items():
            acts[prov] = []
            for node in nodes:
                if node in names:
                    acts[prov].append(node)
        for prov, names_ in acts.items():
            fun = '{0}.reboot'.format(prov)
            for name in names_:
                ret.append({
                    name: self.clouds[fun](name)
                })

        return ret

    def create(self, vm_, local_master=True):
        '''
        Create a single VM
        '''
        output = {}

        minion_dict = salt.config.get_cloud_config_value(
            'minion', vm_, self.opts, default={}
        )

        alias, driver = vm_['provider'].split(':')
        fun = '{0}.create'.format(driver)
        if fun not in self.clouds:
            log.error(
                'Creating {0[name]!r} using {0[provider]!r} as the provider '
                'cannot complete since {1!r} is not available'.format(
                    vm_,
                    driver
                )
            )
            return

        deploy = salt.config.get_cloud_config_value('deploy', vm_, self.opts)
        make_master = salt.config.get_cloud_config_value(
            'make_master',
            vm_,
            self.opts
        )

        if deploy:
            if make_master is False and 'master' not in minion_dict:
                raise SaltCloudConfigError(
                    (
                        'There\'s no master defined on the '
                        '{0!r} VM settings'
                    ).format(vm_['name'])
                )

            if 'pub_key' not in vm_ and 'priv_key' not in vm_:
                log.debug('Generating minion keys for {0[name]!r}'.format(vm_))
                priv, pub = salt.utils.cloud.gen_keys(
                    salt.config.get_cloud_config_value(
                        'keysize',
                        vm_,
                        self.opts
                    )
                )
                vm_['pub_key'] = pub
                vm_['priv_key'] = priv
        else:
            # Note(pabelanger): We still reference pub_key and priv_key when
            # deploy is disabled.
            vm_['pub_key'] = None
            vm_['priv_key'] = None

        key_id = minion_dict.get('id', vm_['name'])

        if 'append_domain' in minion_dict:
            key_id = '.'.join([key_id, minion_dict['append_domain']])

        if make_master is True:
            if 'master_pub' not in vm_ and 'master_pem' not in vm_:
                log.debug(
                    'Generating the master keys for {0[name]!r}'.format(
                        vm_
                    )
                )
                master_priv, master_pub = salt.utils.cloud.gen_keys(
                    salt.config.get_cloud_config_value(
                        'keysize',
                        vm_,
                        self.opts
                    )
                )
                vm_['master_pub'] = master_pub
                vm_['master_pem'] = master_priv

        if local_master is True and deploy is True:
            # Accept the key on the local master
            salt.utils.cloud.accept_key(
                self.opts['pki_dir'], vm_['pub_key'], key_id
            )

        vm_['os'] = salt.config.get_cloud_config_value(
            'script',
            vm_,
            self.opts
        )

        try:
            alias, driver = vm_['provider'].split(':')
            func = '{0}.create'.format(driver)
            with context.func_globals_inject(
                self.clouds[fun],
                __active_provider_name__=':'.join([alias, driver])
            ):
                output = self.clouds[func](vm_)
            if output is not False and 'sync_after_install' in self.opts:
                if self.opts['sync_after_install'] not in (
                        'all', 'modules', 'states', 'grains'):
                    log.error('Bad option for sync_after_install')
                    return output

                # a small pause makes the sync work reliably
                time.sleep(3)
                client = salt.client.get_local_client(mopts=self.opts)
                ret = client.cmd(vm_['name'], 'saltutil.sync_{0}'.format(
                    self.opts['sync_after_install']
                ))
                log.info('Synchronized the following dynamic modules:')
                log.info('  {0}'.format(ret))
        except KeyError as exc:
            log.exception(
                'Failed to create VM {0}. Configuration value {1} needs '
                'to be set'.format(
                    vm_['name'], exc
                )
            )
        # If it's a map then we need to respect the 'requires'
        # so we do it later
        try:
            opt_map = self.opts['map']
        except KeyError:
            opt_map = False
        if self.opts['parallel'] and self.opts['start_action'] and not opt_map:
            log.info(
                'Running {0} on {1}'.format(
                    self.opts['start_action'], vm_['name']
                )
            )
            client = salt.client.get_local_client(mopts=self.opts)
            action_out = client.cmd(
                vm_['name'],
                self.opts['start_action'],
                timeout=self.opts['timeout'] * 60
            )
            output['ret'] = action_out
        return output

    def extras(self, extra_):
        '''
        Extra actions
        '''
        output = {}

        alias, driver = extra_['provider'].split(':')
        fun = '{0}.{1}'.format(driver, extra_['action'])
        if fun not in self.clouds:
            log.error(
                'Creating {0[name]!r} using {0[provider]!r} as the provider '
                'cannot complete since {1!r} is not available'.format(
                    extra_,
                    driver
                )
            )
            return

        try:
            with context.func_globals_inject(
                self.clouds[fun],
                __active_provider_name__=extra_['provider']
            ):
                output = self.clouds[fun](**extra_)
        except KeyError as exc:
            log.exception(
                (
                    'Failed to perform {0[provider]}.{0[action]} '
                    'on {0[name]}. '
                    'Configuration value {1} needs to be set'
                ).format(extra_, exc)
            )
        return output

    def run_profile(self, profile, names, vm_overrides=None):
        '''
        Parse over the options passed on the command line and determine how to
        handle them
        '''
        if profile not in self.opts['profiles']:
            msg = 'Profile {0} is not defined'.format(profile)
            log.error(msg)
            return {'Error': msg}

        ret = {}
        if not vm_overrides:
            vm_overrides = {}
        profile_details = self.opts['profiles'][profile]
        alias, driver = profile_details['provider'].split(':')
        mapped_providers = self.map_providers_parallel()
        alias_data = mapped_providers.setdefault(alias, {})
        vms = alias_data.setdefault(driver, {})

        for name in names:
            name_exists = False
            if name in vms:
                if 'state' in vms[name]:
                    if vms[name]['state'].lower() != 'terminated':
                        name_exists = True
                else:
                    name_exists = True
            if name_exists:
                msg = '{0} already exists under {1}:{2}'.format(
                    name, alias, driver
                )
                log.error(msg)
                ret[name] = {'Error': msg}
                continue

            vm_ = profile_details.copy()
            vm_.update(vm_overrides)
            vm_['name'] = name
            if self.opts['parallel']:
                process = multiprocessing.Process(
                    target=self.create,
                    args=(vm_,)
                )
                process.start()
                ret[name] = {
                    'Provisioning': 'VM being provisioned in parallel. '
                                    'PID: {0}'.format(process.pid)
                }
                continue

            try:
                # No need to inject __active_provider_name__ into the context
                # here because self.create takes care of that
                ret[name] = self.create(vm_)
                if not ret[name]:
                    ret[name] = {'Error': 'Failed to deploy VM'}
                    if len(names) == 1:
                        raise SaltCloudSystemExit('Failed to deploy VM')
                    continue
                if self.opts.get('show_deploy_args', False) is False:
                    ret[name].pop('deploy_kwargs', None)
            except (SaltCloudSystemExit, SaltCloudConfigError) as exc:
                if len(names) == 1:
                    raise
                ret[name] = {'Error': exc.message}

        return ret

    def do_action(self, names, kwargs):
        '''
        Perform an action on a VM which may be specific to this cloud provider
        '''
        ret = {}
        names = set(names)

        for alias, drivers in self.map_providers_parallel().iteritems():
            if not names:
                break
            for driver, vms in drivers.iteritems():
                if not names:
                    break
                fun = '{0}.{1}'.format(driver, self.opts['action'])
                if fun not in self.clouds:
                    log.info(
                        '\'{0}()\' is not available. Not actioning...'.format(
                            fun
                        )
                    )
                    continue
                for vm_name, vm_details in vms.iteritems():
                    if not names:
                        break
                    if vm_name not in names:
                        log.debug('vm:{0} in provider:{1} is not in name list:{2!r}'.format(
                            vm_name, driver, names
                        ))
                        continue
                    with context.func_globals_inject(
                        self.clouds[fun],
                        __active_provider_name__=':'.join([alias, driver])
                    ):
                        if alias not in ret:
                            ret[alias] = {}
                        if driver not in ret[alias]:
                            ret[alias][driver] = {}

                        if kwargs:
                            ret[alias][driver][vm_name] = self.clouds[fun](
                                vm_name, kwargs, call='action'
                            )
                        else:
                            ret[alias][driver][vm_name] = self.clouds[fun](
                                vm_name, call='action'
                            )
                        names.remove(vm_name)

        if not names:
            return ret

        ret['Not Actioned/Not Running'] = list(names)
        return ret

    def do_function(self, prov, func, kwargs):
        '''
        Perform a function against a cloud provider
        '''
        matches = self.lookup_providers(prov)
        if len(matches) > 1:
            raise SaltCloudSystemExit(
                'More than one results matched {0!r}. Please specify '
                'one of: {1}'.format(
                    prov,
                    ', '.join([
                        '{0}:{1}'.format(alias, driver) for
                        (alias, driver) in matches
                    ])
                )
            )

        alias, driver = matches.pop()
        fun = '{0}.{1}'.format(driver, func)
        if fun not in self.clouds:
            raise SaltCloudSystemExit(
                'The {0!r} cloud provider alias, for the {1!r} driver, does '
                'not define the function {2!r}'.format(alias, driver, func)
            )

        log.debug(
            'Trying to execute {0!r} with the following kwargs: {1}'.format(
                fun, kwargs
            )
        )

        with context.func_globals_inject(
            self.clouds[fun],
            __active_provider_name__=':'.join([alias, driver])
        ):
            if kwargs:
                return {
                    alias: {
                        driver: self.clouds[fun](
                            call='function', kwargs=kwargs
                        )
                    }
                }
            return {
                alias: {
                    driver: self.clouds[fun](call='function')
                }
            }

    def __filter_non_working_providers(self):
        '''
        Remove any mis-configured cloud providers from the available listing
        '''
        for alias, drivers in self.opts['providers'].copy().iteritems():
            for driver in drivers.copy().keys():
                fun = '{0}.get_configured_provider'.format(driver)
                if fun not in self.clouds:
                    # Mis-configured provider that got removed?
                    log.warn(
                        'The cloud driver, {0!r}, configured under the '
                        '{1!r} cloud provider alias was not loaded since '
                        '\'{2}()\' could not be found. Removing it from '
                        'the available providers list'.format(
                            driver, alias, fun
                        )
                    )
                    self.opts['providers'][alias].pop(driver)

                    if alias not in self.opts['providers']:
                        continue

                    if not self.opts['providers'][alias]:
                        self.opts['providers'].pop(alias)
                    continue

                with context.func_globals_inject(
                    self.clouds[fun],
                    __active_provider_name__=':'.join([alias, driver])
                ):
                    if self.clouds[fun]() is False:
                        log.warn(
                            'The cloud driver, {0!r}, configured under the '
                            '{1!r} cloud provider alias is not properly '
                            'configured. Removing it from the available '
                            'providers list'.format(driver, alias)
                        )
                        self.opts['providers'][alias].pop(driver)

            if alias not in self.opts['providers']:
                continue

            if not self.opts['providers'][alias]:
                self.opts['providers'].pop(alias)


class Map(Cloud):
    '''
    Create a VM stateful map execution object
    '''
    def __init__(self, opts):
        Cloud.__init__(self, opts)
        self.rendered_map = self.read()

    def interpolated_map(self, query='list_nodes', cached=False):
        rendered_map = self.read().copy()
        interpolated_map = {}

        for profile, mapped_vms in rendered_map.items():
            names = set(mapped_vms.keys())
            if profile not in self.opts['profiles']:
                if 'Errors' not in interpolated_map:
                    interpolated_map['Errors'] = {}
                msg = (
                    'No provider for the mapped {0!r} profile was found. '
                    'Skipped VMS: {1}'.format(
                        profile, ', '.join(names)
                    )
                )
                log.info(msg)
                interpolated_map['Errors'][profile] = msg
                continue

            matching = self.get_running_by_names(names, query, cached)
            for alias, drivers in matching.iteritems():
                for driver, vms in drivers.iteritems():
                    for vm_name, vm_details in vms.iteritems():
                        if alias not in interpolated_map:
                            interpolated_map[alias] = {}
                        if driver not in interpolated_map[alias]:
                            interpolated_map[alias][driver] = {}
                        interpolated_map[alias][driver][vm_name] = vm_details
                        names.remove(vm_name)

            if not names:
                continue

            profile_details = self.opts['profiles'][profile]
            alias, driver = profile_details['provider'].split(':')
            for vm_name in names:
                if alias not in interpolated_map:
                    interpolated_map[alias] = {}
                if driver not in interpolated_map[alias]:
                    interpolated_map[alias][driver] = {}
                interpolated_map[alias][driver][vm_name] = 'Absent'

        return interpolated_map

    def delete_map(self, query=None):
        query_map = self.interpolated_map(query=query)
        for alias, drivers in query_map.copy().iteritems():
            for driver, vms in drivers.copy().iteritems():
                for vm_name, vm_details in vms.copy().iteritems():
                    if vm_details == 'Absent':
                        query_map[alias][driver].pop(vm_name)
                    elif vm_details['state'].lower() not in ('running',
                                                             'active'):
                        query_map[alias][driver].pop(vm_name)
                if not query_map[alias][driver]:
                    query_map[alias].pop(driver)
            if not query_map[alias]:
                query_map.pop(alias)
        return query_map

    def get_vmnames_by_action(self, action):
        query_map = self.interpolated_map("list_nodes")
        matching_states = {
            'start': ['stopped'],
            'stop': ['running', 'active'],
            'reboot': ['running', 'active'],
        }
        vm_names = []
        for alias, drivers in query_map.iteritems():
            for driver, vms in drivers.iteritems():
                for vm_name, vm_details in vms.iteritems():
                    if (vm_details != 'Absent') and \
                        (
                            vm_details['state'].lower() in
                            matching_states[action]
                            ):
                        vm_names.append(vm_name)
        return vm_names

    def read(self):
        '''
        Read in the specified map file and return the map structure
        '''
        if self.opts.get('map', None) is None:
            return {}

        if not os.path.isfile(self.opts['map']):
            raise SaltCloudNotFound(
                'The specified map file does not exist: {0}\n'.format(
                    self.opts['map']
                )
            )
        try:
            renderer = self.opts.get('renderer', 'yaml_jinja')
            rend = salt.loader.render(self.opts, {})
            map_ = compile_template(
                self.opts['map'], rend, renderer
            )
        except Exception as exc:
            log.error(
                'Rendering map {0} failed, render error:\n{1}'.format(
                    self.opts['map'], exc
                ),
                exc_info_on_loglevel=logging.DEBUG
            )
            return {}

        if 'include' in map_:
            map_ = salt.config.include_config(
                map_, self.opts['map'], verbose=False
            )

        # Create expected data format if needed
        for profile, mapped in map_.copy().items():
            if isinstance(mapped, (list, tuple)):
                entries = {}
                for mapping in mapped:
                    if isinstance(mapping, string_types):
                        # Foo:
                        #   - bar1
                        #   - bar2
                        mapping = {mapping: None}
                    for name, overrides in mapping.iteritems():
                        if overrides is None:
                            # Foo:
                            #   - bar1:
                            #   - bar2:
                            overrides = {}
                        overrides.setdefault('name', name)
                        entries[name] = overrides
                map_[profile] = entries
                continue

            if isinstance(mapped, dict):
                # Convert the dictionary mapping to a list of dictionaries
                # Foo:
                #  bar1:
                #    grains:
                #      foo: bar
                #  bar2:
                #    grains:
                #      foo: bar
                entries = {}
                for name, overrides in mapped.iteritems():
                    overrides.setdefault('name', name)
                    entries[name] = overrides
                map_[profile] = entries
                continue

            if isinstance(mapped, string_types):
                # If it's a single string entry, let's make iterable because of
                # the next step
                mapped = [mapped]

            map_[profile] = {}
            for name in mapped:
                map_[profile][name] = {'name': name}
        return map_

    def _has_loop(self, dmap, seen=None, val=None):
        if seen is None:
            for values in dmap['create'].values():
                seen = []
                try:
                    machines = values['requires']
                except KeyError:
                    machines = []
                for machine in machines:
                    if self._has_loop(dmap, seen=list(seen), val=machine):
                        return True
        else:
            if val in seen:
                return True

            seen.append(val)
            try:
                machines = dmap['create'][val]['requires']
            except KeyError:
                machines = []

            for machine in machines:
                if self._has_loop(dmap, seen=list(seen), val=machine):
                    return True
        return False

    def _calcdep(self, dmap, machine, data, level):
        try:
            deplist = data['requires']
        except KeyError:
            return level
        levels = []
        for name in deplist:
            try:
                data = dmap['create'][name]
            except KeyError:
                try:
                    data = dmap['existing'][name]
                except KeyError:
                    msg = 'Missing dependency in cloud map'
                    log.error(msg)
                    raise SaltCloudException(msg)
            levels.append(self._calcdep(dmap, name, data, level))
        level = max(levels) + 1
        return level

    def map_data(self, cached=False):
        '''
        Create a data map of what to execute on
        '''
        ret = {'create': {}}
        pmap = self.map_providers_parallel(cached=cached)
        exist = set()
        defined = set()
        for profile_name, nodes in self.rendered_map.iteritems():
            if profile_name not in self.opts['profiles']:
                msg = (
                    'The required profile, {0!r}, defined in the map '
                    'does not exist. The defined nodes, {1}, will not '
                    'be created.'.format(
                        profile_name,
                        ', '.join('{0!r}'.format(node) for node in nodes)
                    )
                )
                log.error(msg)
                if 'errors' not in ret:
                    ret['errors'] = {}
                ret['errors'][profile_name] = msg
                continue

            profile_data = self.opts['profiles'].get(profile_name)
            for nodename, overrides in nodes.iteritems():
                # Get the VM name
                nodedata = copy.deepcopy(profile_data)
                # Update profile data with the map overrides
                for setting in ('grains', 'master', 'minion', 'volumes',
                                'requires'):
                    deprecated = 'map_{0}'.format(setting)
                    if deprecated in overrides:
                        log.warn(
                            'The use of {0!r} on the {1!r} mapping has '
                            'been deprecated. The preferred way now is to '
                            'just define {2!r}. For now, salt-cloud will do '
                            'the proper thing and convert the deprecated '
                            'mapping into the preferred one.'.format(
                                deprecated, nodename, setting
                            )
                        )
                        overrides[setting] = overrides.pop(deprecated)

                # merge minion grains from map file
                if 'minion' in overrides and 'minion' in nodedata:
                    if 'grains' in overrides['minion']:
                        if 'grains' in nodedata['minion']:
                            nodedata['minion']['grains'].update(
                                overrides['minion']['grains']
                            )
                            del overrides['minion']['grains']
                            # remove minion key if now is empty dict
                            if len(overrides['minion']) == 0:
                                del overrides['minion']

                nodedata.update(overrides)
                # Add the computed information to the return data
                ret['create'][nodename] = nodedata
                # Add the node name to the defined set
                alias, driver = nodedata['provider'].split(':')
                defined.add((alias, driver, nodename))

        def get_matching_by_name(name):
            matches = {}
            for alias, drivers in pmap.iteritems():
                for driver, vms in drivers.iteritems():
                    for vm_name, details in vms.iteritems():
                        if vm_name == name:
                            if driver not in matches:
                                matches[driver] = details['state']
            return matches

        for alias, drivers in pmap.iteritems():
            for driver, vms in drivers.iteritems():
                for name, details in vms.iteritems():
                    exist.add((alias, driver, name))
                    if name not in ret['create']:
                        continue

                    # The machine is set to be created. Does it already exist?
                    matching = get_matching_by_name(name)
                    if not matching:
                        continue

                    # A machine by the same name exists
                    for mdriver, state in matching.iteritems():
                        if name not in ret['create']:
                            # Machine already removed
                            break

                        if mdriver not in ('aws', 'ec2') and \
                                state.lower() != 'terminated':
                            # Regarding other providers, simply remove
                            # them for the create map.
                            log.warn(
                                '{0!r} already exists, removing from '
                                'the create map'.format(name)
                            )
                            if 'existing' not in ret:
                                ret['existing'] = {}
                            ret['existing'][name] = ret['create'].pop(name)
                            continue

                        if state.lower() != 'terminated':
                            log.info(
                                '{0!r} already exists, removing '
                                'from the create map'.format(name)
                            )
                            if 'existing' not in ret:
                                ret['existing'] = {}
                            ret['existing'][name] = ret['create'].pop(name)

        if self.opts['hard']:
            if self.opts['enable_hard_maps'] is False:
                raise SaltCloudSystemExit(
                    'The --hard map can be extremely dangerous to use, '
                    'and therefore must explicitly be enabled in the main '
                    'configuration file, by setting \'enable_hard_maps\' '
                    'to True'
                )

            # Hard maps are enabled, Look for the items to delete.
            ret['destroy'] = exist.difference(defined)
        return ret

    def run_map(self, dmap):
        '''
        Execute the contents of the VM map
        '''
        if self._has_loop(dmap):
            msg = 'Uh-oh, that cloud map has a dependency loop!'
            log.error(msg)
            raise SaltCloudException(msg)
        #Go through the create list and calc dependencies
        for key, val in dmap['create'].items():
            log.info('Calculating dependencies for {0}'.format(key))
            level = 0
            level = self._calcdep(dmap, key, val, level)
            log.debug('Got execution order {0} for {1}'.format(level, key))
            dmap['create'][key]['level'] = level

        try:
            existing_list = dmap['existing'].items()
        except KeyError:
            existing_list = {}

        for key, val in existing_list:
            log.info('Calculating dependencies for {0}'.format(key))
            level = 0
            level = self._calcdep(dmap, key, val, level)
            log.debug('Got execution order {0} for {1}'.format(level, key))
            dmap['existing'][key]['level'] = level

        #Now sort the create list based on dependencies
        create_list = sorted(dmap['create'].items(),
                             key=lambda x: x[1]['level'])
        output = {}
        if self.opts['parallel']:
            parallel_data = []
        master_name = None
        master_minion_name = None
        master_host = None
        master_finger = None
        try:
            master_name, master_profile = (
                (name, profile) for name, profile in create_list
                if profile.get('make_master', False) is True
            ).next()
            master_minion_name = master_name
            log.debug('Creating new master {0!r}'.format(master_name))
            if salt.config.get_cloud_config_value(
                'deploy',
                master_profile,
                self.opts
            ) is False:
                raise SaltCloudSystemExit(
                    'Cannot proceed with \'make_master\' when salt deployment '
                    'is disabled(ex: --no-deploy).'
                )

            # Generate the master keys
            log.debug(
                'Generating master keys for {0[name]!r}'.format(master_profile)
            )
            priv, pub = salt.utils.cloud.gen_keys(
                salt.config.get_cloud_config_value(
                    'keysize',
                    master_profile,
                    self.opts
                )
            )
            master_profile['master_pub'] = pub
            master_profile['master_pem'] = priv

            # Generate the fingerprint of the master pubkey in order to
            # mitigate man-in-the-middle attacks
            master_temp_pub = salt.utils.mkstemp()
            with salt.utils.fopen(master_temp_pub, 'w') as mtp:
                mtp.write(pub)
            master_finger = salt.utils.pem_finger(master_temp_pub)
            os.unlink(master_temp_pub)

            if master_profile.get('make_minion', True) is True:
                master_profile.setdefault('minion', {})
                if 'id' in master_profile['minion']:
                    master_minion_name = master_profile['minion']['id']
                # Set this minion's master as local if the user has not set it
                if 'master' not in master_profile['minion']:
                    master_profile['minion']['master'] = '127.0.0.1'
                    if master_finger is not None:
                        master_profile['master_finger'] = master_finger

            # Generate the minion keys to pre-seed the master:
            for name, profile in create_list:
                make_minion = salt.config.get_cloud_config_value(
                    'make_minion', profile, self.opts, default=True
                )
                if make_minion is False:
                    continue

                log.debug(
                    'Generating minion keys for {0[name]!r}'.format(profile)
                )
                priv, pub = salt.utils.cloud.gen_keys(
                    salt.config.get_cloud_config_value(
                        'keysize',
                        profile,
                        self.opts
                    )
                )
                profile['pub_key'] = pub
                profile['priv_key'] = priv
                # Store the minion's public key in order to be pre-seeded in
                # the master
                master_profile.setdefault('preseed_minion_keys', {})
                master_profile['preseed_minion_keys'].update({name: pub})

            local_master = False
            if master_profile['minion'].get('local_master', False) and \
                    master_profile['minion'].get('master', None) is not None:
                # The minion is explicitly defining a master and it's
                # explicitly saying it's the local one
                local_master = True

            out = self.create(master_profile, local_master=local_master)

            if not isinstance(out, dict):
                log.debug(
                    'Master creation details is not a dictionary: {0}'.format(
                        out
                    )
                )

            elif 'Errors' in out:
                raise SaltCloudSystemExit(
                    'An error occurred while creating the master, not '
                    'continuing: {0}'.format(out['Errors'])
                )

            deploy_kwargs = (
                self.opts.get('show_deploy_args', False) is True and
                # Get the needed data
                out.get('deploy_kwargs', {}) or
                # Strip the deploy_kwargs from the returned data since we don't
                # want it shown in the console.
                out.pop('deploy_kwargs', {})
            )

            master_host = deploy_kwargs.get('salt_host', deploy_kwargs.get('host', None))
            if master_host is None:
                raise SaltCloudSystemExit(
                    'Host for new master {0} was not found, '
                    'aborting map'.format(
                        master_name
                    )
                )
            output[master_name] = out
        except StopIteration:
            log.debug('No make_master found in map')
            # Local master?
            # Generate the fingerprint of the master pubkey in order to
            # mitigate man-in-the-middle attacks
            master_pub = os.path.join(self.opts['pki_dir'], 'master.pub')
            if os.path.isfile(master_pub):
                master_finger = salt.utils.pem_finger(master_pub)

        opts = self.opts.copy()
        if self.opts['parallel']:
            # Force display_ssh_output to be False since the console will
            # need to be reset afterwards
            log.info(
                'Since parallel deployment is in use, ssh console output '
                'is disabled. All ssh output will be logged though'
            )
            opts['display_ssh_output'] = False

        local_master = master_name is None

        for name, profile in create_list:
            if name in (master_name, master_minion_name):
                # Already deployed, it's the master's minion
                continue

            if 'minion' in profile and profile['minion'].get('local_master', False) and \
                    profile['minion'].get('master', None) is not None:
                # The minion is explicitly defining a master and it's
                # explicitly saying it's the local one
                local_master = True

            if master_finger is not None and local_master is False:
                profile['master_finger'] = master_finger

            if master_host is not None:
                profile.setdefault('minion', {})
                profile['minion'].setdefault('master', master_host)

            if self.opts['parallel']:
                parallel_data.append({
                    'opts': opts,
                    'name': name,
                    'profile': profile,
                    'local_master': local_master
                })
                continue

            # Not deploying in parallel
            try:
                output[name] = self.create(
                    profile, local_master=local_master
                )
                if self.opts.get('show_deploy_args', False) is False:
                    output[name].pop('deploy_kwargs', None)
            except SaltCloudException as exc:
                log.error(
                    'Failed to deploy {0!r}. Error: {1}'.format(
                        name, exc
                    ),
                    # Show the traceback if the debug logging level is enabled
                    exc_info_on_loglevel=logging.DEBUG
                )
                output[name] = {'Error': str(exc)}

        for name in dmap.get('destroy', ()):
            output[name] = self.destroy(name)

        if self.opts['parallel'] and len(parallel_data) > 0:
            if 'pool_size' in self.opts:
                pool_size = self.opts['pool_size']
            else:
                pool_size = len(parallel_data)
            log.info('Cloud pool size: {0}'.format(pool_size))
            output_multip = enter_mainloop(
                _create_multiprocessing, parallel_data, pool_size=pool_size)
            # We have deployed in parallel, now do start action in
            # correct order based on dependencies.
            if self.opts['start_action']:
                actionlist = []
                grp = -1
                for key, val in groupby(dmap['create'].values(),
                                        lambda x: x['level']):
                    actionlist.append([])
                    grp += 1
                    for item in val:
                        actionlist[grp].append(item['name'])

                out = {}
                for group in actionlist:
                    log.info(
                        'Running {0} on {1}'.format(
                            self.opts['start_action'], ', '.join(group)
                        )
                    )
                    client = salt.client.get_local_client()
                    out.update(client.cmd(
                        ','.join(group), self.opts['start_action'],
                        timeout=self.opts['timeout'] * 60, expr_form='list'
                    ))
                for obj in output_multip:
                    obj.values()[0]['ret'] = out[obj.keys()[0]]
                    output.update(obj)
            else:
                for obj in output_multip:
                    output.update(obj)

        return output


def init_pool_worker():
    '''
    Make every worker ignore KeyboarInterrup's since it will be handled by the
    parent process.
    '''
    signal.signal(signal.SIGINT, signal.SIG_IGN)


def create_multiprocessing(parallel_data, queue=None):
    '''
    This function will be called from another process when running a map in
    parallel mode. The result from the create is always a json object.
    '''
    parallel_data['opts']['output'] = 'json'
    cloud = Cloud(parallel_data['opts'])
    try:
        output = cloud.create(
            parallel_data['profile'],
            local_master=parallel_data['local_master']
        )
    except SaltCloudException as exc:
        log.error(
            'Failed to deploy {0[name]!r}. Error: {1}'.format(
                parallel_data, exc
            ),
            # Show the traceback if the debug logging level is enabled
            exc_info_on_loglevel=logging.DEBUG
        )
        return {parallel_data['name']: {'Error': str(exc)}}

    if parallel_data['opts'].get('show_deploy_args', False) is False:
        output.pop('deploy_kwargs', None)

    return {
        parallel_data['name']: salt.utils.cloud.simple_types_filter(output)
    }


def destroy_multiprocessing(parallel_data, queue=None):
    '''
    This function will be called from another process when running a map in
    parallel mode. The result from the destroy is always a json object.
    '''
    parallel_data['opts']['output'] = 'json'
    clouds = salt.loader.clouds(parallel_data['opts'])

    try:
        fun = clouds['{0}.destroy'.format(parallel_data['driver'])]
        with context.func_globals_inject(
            fun,
            __active_provider_name__=':'.join([
                parallel_data['alias'],
                parallel_data['driver']
            ])
        ):
            output = fun(parallel_data['name'])

    except SaltCloudException as exc:
        log.error(
            'Failed to destroy {0}. Error: {1}'.format(
                parallel_data['name'], exc
            ),
            # Show the traceback if the debug logging level is enabled
            exc_info_on_loglevel=logging.DEBUG
        )
        return {parallel_data['name']: {'Error': str(exc)}}

    return {
        parallel_data['name']: salt.utils.cloud.simple_types_filter(output)
    }


def run_parallel_map_providers_query(data, queue=None):
    '''
    This function will be called from another process when building the
    providers map.
    '''
    try:
        import Crypto.Random  # pylint: disable=E0611
        Crypto.Random.atfork()
    except ImportError:
        # PyCrypto version < 2.1
        pass

    cloud = Cloud(data['opts'])
    try:
        with context.func_globals_inject(
            cloud.clouds[data['fun']],
            __active_provider_name__=':'.join([
                data['alias'],
                data['driver']
            ])
        ):
            return (
                data['alias'],
                data['driver'],
                salt.utils.cloud.simple_types_filter(
                    cloud.clouds[data['fun']]()
                )
            )
    except Exception as err:
        log.debug(
            'Failed to execute \'{0}()\' while querying for running '
            'nodes: {1}'.format(data['fun'], err),
            # Show the traceback if the debug logging level is
            # enabled
            exc_info_on_loglevel=logging.DEBUG
        )
        # Failed to communicate with the provider, don't list any nodes
        return (data['alias'], data['driver'], ())


# for pickle and multiprocessing, we cant use directly decorators
def _run_parallel_map_providers_query(*args, **kw):
    return communicator(run_parallel_map_providers_query)(*args[0], **kw)


def _destroy_multiprocessing(*args, **kw):
    return communicator(destroy_multiprocessing)(*args[0], **kw)


def _create_multiprocessing(*args, **kw):
    return communicator(create_multiprocessing)(*args[0], **kw)

#<|MERGE_RESOLUTION|>--- conflicted
+++ resolved
@@ -40,16 +40,6 @@
 # Get logging started
 log = logging.getLogger(__name__)
 
-<<<<<<< HEAD
-try:
-    from mako.template import Template
-    from mako.exceptions import MakoException
-    MAKO_AVAILABLE = True
-except ImportError:
-    MAKO_AVAILABLE = False
-
-=======
->>>>>>> 5a69fe02
 
 def communicator(func):
     '''Warning, this is a picklable decorator !'''
