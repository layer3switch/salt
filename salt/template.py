--- conflicted
+++ resolved
@@ -1,10 +1,7 @@
 '''
 Manage basic template commands
 '''
-<<<<<<< HEAD
 
-=======
->>>>>>> 0a06086c
 # Import python libs
 import time
 import os
@@ -16,18 +13,7 @@
 import salt.utils
 from salt._compat import string_types
 
-<<<<<<< HEAD
 
-#FIXME: we should make the default encoding of a .sls file a configurable
-#       option in the config, and default it to 'utf-8'.
-#
-sls_encoding = 'utf-8'  # this one has no BOM.
-sls_encoder = codecs.getencoder(sls_encoding)
-
-
-=======
-
->>>>>>> 0a06086c
 def StringIO(s=None):  # cStringIO can't handle unicode
     try:
         return cStringIO(bytes(s))
@@ -87,11 +73,7 @@
     derived from the template.
     '''
     fn_ = salt.utils.mkstemp()
-<<<<<<< HEAD
     with salt.utils.fopen(fn_, 'wb') as f:
-=======
-    with open(fn_, 'w+') as f:
->>>>>>> 0a06086c
         f.write(sls_encoder(template)[0])
     return compile_template(fn_, renderers, default)
 
@@ -130,11 +112,6 @@
         render_pipe = check_render_pipe_str(default, renderers)
 
     return render_pipe
-<<<<<<< HEAD
-=======
-
-
->>>>>>> 0a06086c
 
 
 # A dict of combined renderer(ie, rend1_rend2_...) to
