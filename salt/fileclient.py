--- conflicted
+++ resolved
@@ -476,20 +476,13 @@
                 raise CommandExecutionError(
                     'Path \'{0}\' is not absolute'.format(url_path)
                 )
-<<<<<<< HEAD
-            return url_path
-
-        if url_scheme == 'salt':
-            return self.get_file(
-                url, dest, makedirs, saltenv, cachedir=cachedir)
-=======
             if dest is None:
                 with salt.utils.fopen(url_data.path, 'r') as fp_:
                     data = fp_.read()
                 return data
-            return url_data.path
-
-        if url_data.scheme == 'salt':
+            return url_path
+
+        if url_scheme == 'salt':
             result = self.get_file(url, dest, makedirs, saltenv, cachedir=cachedir)
             if result and dest is None:
                 with salt.utils.fopen(result, 'r') as fp_:
@@ -497,7 +490,6 @@
                 return data
             return result
 
->>>>>>> 2bc5dedd
         if dest:
             destdir = os.path.dirname(dest)
             if not os.path.isdir(destdir):
