--- conflicted
+++ resolved
@@ -3,13 +3,10 @@
 Send events covering service status
 '''
 
-<<<<<<< HEAD
 # Import Python Libs
 from __future__ import absolute_import
 
-=======
 import os
->>>>>>> 146d4520
 import logging
 
 log = logging.getLogger(__name__)  # pylint: disable=invalid-name
