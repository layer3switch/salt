# -*- coding: utf-8 -*-

# Import python libs
from __future__ import absolute_import, print_function
import os
import sys

# Import Salt libs
from salt.ext.six import string_types
from salt.utils import parsers, print_cli
from salt.utils.args import yamlify_arg
from salt.utils.verify import verify_log
from salt.exceptions import (
        SaltClientError,
        SaltInvocationError,
        EauthAuthenticationError
        )

# Import 3rd-party libs
import salt.ext.six as six


class SaltCMD(parsers.SaltCMDOptionParser):
    '''
    The execution of a salt command happens here
    '''

    def run(self):
        '''
        Execute the salt command line
        '''
        import salt.client
        self.parse_args()

        # Setup file logging!
        self.setup_logfile_logger()
        verify_log(self.config)

        try:
            # We don't need to bail on config file permission errors
            # if the CLI
            # process is run with the -a flag
            skip_perm_errors = self.options.eauth != ''

            self.local_client = salt.client.get_local_client(
                self.get_config_file_path(),
                skip_perm_errors=skip_perm_errors)
        except SaltClientError as exc:
            self.exit(2, '{0}\n'.format(exc))
            return

        if self.options.batch or self.options.static:
            self._run_batch()
            return

        if self.options.timeout <= 0:
            self.options.timeout = local.opts['timeout']

        kwargs = {
            'tgt': self.config['tgt'],
            'fun': self.config['fun'],
            'arg': self.config['arg'],
            'timeout': self.options.timeout,
            'show_timeout': self.options.show_timeout,
            'show_jid': self.options.show_jid}

        if 'token' in self.config:
            try:
                with salt.utils.fopen(os.path.join(self.config['cachedir'], '.root_key'), 'r') as fp_:
                    kwargs['key'] = fp_.readline()
            except IOError:
                kwargs['token'] = self.config['token']

        kwargs['delimiter'] = self.options.delimiter

        if self.selected_target_option:
            kwargs['expr_form'] = self.selected_target_option
        else:
<<<<<<< HEAD
            kwargs['expr_form'] = 'glob'

        if getattr(self.options, 'return'):
            kwargs['ret'] = getattr(self.options, 'return')

        if getattr(self.options, 'return_config'):
            kwargs['ret_config'] = getattr(self.options, 'return_config')

        if getattr(self.options, 'return_kwargs'):
            kwargs['ret_kwargs'] = yamlify_arg(
                    getattr(self.options, 'return_kwargs'))

        if getattr(self.options, 'module_executors'):
            kwargs['module_executors'] = yamlify_arg(getattr(self.options, 'module_executors'))

        if getattr(self.options, 'metadata'):
            kwargs['metadata'] = yamlify_arg(
                    getattr(self.options, 'metadata'))

        # If using eauth and a token hasn't already been loaded into
        # kwargs, prompt the user to enter auth credentials
        if 'token' not in kwargs and 'key' not in kwargs and self.options.eauth:
            # This is expensive. Don't do it unless we need to.
            import salt.auth
            resolver = salt.auth.Resolver(self.config)
            res = resolver.cli(self.options.eauth)
            if self.options.mktoken and res:
                tok = resolver.token_cli(
                        self.options.eauth,
                        res
                        )
                if tok:
                    kwargs['token'] = tok.get('token', '')
            if not res:
                sys.stderr.write('ERROR: Authentication failed\n')
                sys.exit(2)
            kwargs.update(res)
            kwargs['eauth'] = self.options.eauth

        if self.config['async']:
            jid = local.cmd_async(**kwargs)
            print_cli('Executed command with job ID: {0}'.format(jid))
            return

        # local will be None when there was an error
        if not local:
            return

        retcodes = []
        errors = []

        try:
            if self.options.subset:
                cmd_func = local.cmd_subset
                kwargs['sub'] = True
                kwargs['cli'] = True
            else:
                cmd_func = local.cmd_cli

            if self.options.progress:
                kwargs['progress'] = True
                self.config['progress'] = True
                ret = {}
                for progress in cmd_func(**kwargs):
                    out = 'progress'
                    try:
                        self._progress_ret(progress, out)
                    except salt.exceptions.LoaderError as exc:
                        raise salt.exceptions.SaltSystemExit(exc)
                    if 'return_count' not in progress:
                        ret.update(progress)
                self._progress_end(out)
                self._print_returns_summary(ret)
            elif self.config['fun'] == 'sys.doc':
                ret = {}
=======
            if self.options.timeout <= 0:
                self.options.timeout = self.local_client.opts['timeout']

            kwargs = {
                'tgt': self.config['tgt'],
                'fun': self.config['fun'],
                'arg': self.config['arg'],
                'timeout': self.options.timeout,
                'show_timeout': self.options.show_timeout,
                'show_jid': self.options.show_jid}

            if 'token' in self.config:
                try:
                    with salt.utils.fopen(os.path.join(self.config['cachedir'], '.root_key'), 'r') as fp_:
                        kwargs['key'] = fp_.readline()
                except IOError:
                    kwargs['token'] = self.config['token']

            kwargs['delimiter'] = self.options.delimiter

            if self.selected_target_option:
                kwargs['expr_form'] = self.selected_target_option
            else:
                kwargs['expr_form'] = 'glob'

            if getattr(self.options, 'return'):
                kwargs['ret'] = getattr(self.options, 'return')

            if getattr(self.options, 'return_config'):
                kwargs['ret_config'] = getattr(self.options, 'return_config')

            if getattr(self.options, 'return_kwargs'):
                kwargs['ret_kwargs'] = yamlify_arg(
                        getattr(self.options, 'return_kwargs'))

            if getattr(self.options, 'module_executors'):
                kwargs['module_executors'] = yamlify_arg(getattr(self.options, 'module_executors'))

            if getattr(self.options, 'metadata'):
                kwargs['metadata'] = yamlify_arg(
                        getattr(self.options, 'metadata'))

            # If using eauth and a token hasn't already been loaded into
            # kwargs, prompt the user to enter auth credentials
            if 'token' not in kwargs and 'key' not in kwargs and self.options.eauth:
                resolver = salt.auth.Resolver(self.config)
                res = resolver.cli(self.options.eauth)
                if self.options.mktoken and res:
                    tok = resolver.token_cli(
                            self.options.eauth,
                            res
                            )
                    if tok:
                        kwargs['token'] = tok.get('token', '')
                if not res:
                    sys.stderr.write('ERROR: Authentication failed\n')
                    sys.exit(2)
                kwargs.update(res)
                kwargs['eauth'] = self.options.eauth

            if self.config['async']:
                jid = self.local_client.cmd_async(**kwargs)
                print_cli('Executed command with job ID: {0}'.format(jid))
                return
            retcodes = []
            try:
                # local will be None when there was an error
                errors = []
                if self.local_client:
                    if self.options.subset:
                        cmd_func = self.local_client.cmd_subset
                        kwargs['sub'] = self.options.subset
                        kwargs['cli'] = True
                    else:
                        cmd_func = self.local_client.cmd_cli

                    if self.options.progress:
                        kwargs['progress'] = True
                        self.config['progress'] = True
                        ret = {}
                        for progress in cmd_func(**kwargs):
                            out = 'progress'
                            try:
                                self._progress_ret(progress, out)
                            except salt.exceptions.LoaderError as exc:
                                raise salt.exceptions.SaltSystemExit(exc)
                            if 'return_count' not in progress:
                                ret.update(progress)
                        self._progress_end(out)
                        self._print_returns_summary(ret)
                    elif self.config['fun'] == 'sys.doc':
                        ret = {}
                        out = ''
                        for full_ret in self.local_client.cmd_cli(**kwargs):
                            ret_, out, retcode = self._format_ret(full_ret)
                            ret.update(ret_)
                        self._output_ret(ret, out)
                    else:
                        if self.options.verbose:
                            kwargs['verbose'] = True
                        ret = {}
                        for full_ret in cmd_func(**kwargs):
                            try:
                                ret_, out, retcode = self._format_ret(full_ret)
                                retcodes.append(retcode)
                                self._output_ret(ret_, out)
                                ret.update(full_ret)
                            except KeyError:
                                errors.append(full_ret)

                    # Returns summary
                    if self.config['cli_summary'] is True:
                        if self.config['fun'] != 'sys.doc':
                            if self.options.output is None:
                                self._print_returns_summary(ret)
                                self._print_errors_summary(errors)

                    # NOTE: Return code is set here based on if all minions
                    # returned 'ok' with a retcode of 0.
                    # This is the final point before the 'salt' cmd returns,
                    # which is why we set the retcode here.
                    if retcodes.count(0) < len(retcodes):
                        sys.stderr.write('ERROR: Minions returned with non-zero exit code\n')
                        sys.exit(11)

            except (SaltInvocationError, EauthAuthenticationError, SaltClientError) as exc:
                ret = str(exc)
>>>>>>> 519e1dcb
                out = ''
                for full_ret in local.cmd_cli(**kwargs):
                    ret_, out, retcode = self._format_ret(full_ret)
                    ret.update(ret_)
                self._output_ret(ret, out)
            else:
                if self.options.verbose:
                    kwargs['verbose'] = True
                ret = {}
                for full_ret in cmd_func(**kwargs):
                    try:
                        ret_, out, retcode = self._format_ret(full_ret)
                        retcodes.append(retcode)
                        self._output_ret(ret_, out)
                        ret.update(full_ret)
                    except KeyError:
                        errors.append(full_ret)

            # Returns summary
            if self.config['cli_summary'] is True:
                if self.config['fun'] != 'sys.doc':
                    if self.options.output is None:
                        self._print_returns_summary(ret)
                        self._print_errors_summary(errors)

            # NOTE: Return code is set here based on if all minions
            # returned 'ok' with a retcode of 0.
            # This is the final point before the 'salt' cmd returns,
            # which is why we set the retcode here.
            if retcodes.count(0) < len(retcodes):
                sys.stderr.write('ERROR: Minions returned with non-zero exit code\n')
                sys.exit(11)

        except (SaltInvocationError, EauthAuthenticationError, SaltClientError) as exc:
            ret = str(exc)
            self._output_ret(ret, '')

    def _run_batch(self):
        import salt.cli.batch
        eauth = {}
        if 'token' in self.config:
            eauth['token'] = self.config['token']

        # If using eauth and a token hasn't already been loaded into
        # kwargs, prompt the user to enter auth credentials
        if 'token' not in eauth and self.options.eauth:
            # This is expensive. Don't do it unless we need to.
            import salt.auth
            resolver = salt.auth.Resolver(self.config)
            res = resolver.cli(self.options.eauth)
            if self.options.mktoken and res:
                tok = resolver.token_cli(
                        self.options.eauth,
                        res
                        )
                if tok:
                    eauth['token'] = tok.get('token', '')
            if not res:
                sys.stderr.write('ERROR: Authentication failed\n')
                sys.exit(2)
            eauth.update(res)
            eauth['eauth'] = self.options.eauth

        if self.options.static:

            if not self.options.batch:
                self.config['batch'] = '100%'

            try:
                batch = salt.cli.batch.Batch(self.config, eauth=eauth, quiet=True)
            except salt.exceptions.SaltClientError as exc:
                sys.exit(2)

            ret = {}

            for res in batch.run():
                ret.update(res)

            self._output_ret(ret, '')

        else:
            try:
                batch = salt.cli.batch.Batch(self.config, eauth=eauth, parser=self.options)
            except salt.exceptions.SaltClientError as exc:
                # We will print errors to the console further down the stack
                sys.exit(1)
            # Printing the output is already taken care of in run() itself
            for res in batch.run():
                if self.options.failhard:
                    for ret in six.itervalues(res):
                        retcode = self._get_retcode(ret)
                        if retcode != 0:
                            sys.stderr.write(
                                '{0}\nERROR: Minions returned with non-zero exit code.\n'.format(
                                    res
                                )
                            )
                            sys.exit(retcode)

    def _print_errors_summary(self, errors):
        if errors:
            print_cli('\n')
            print_cli('---------------------------')
            print_cli('Errors')
            print_cli('---------------------------')
            for error in errors:
                print_cli(self._format_error(error))

    def _print_returns_summary(self, ret):
        '''
        Display returns summary
        '''
        return_counter = 0
        not_return_counter = 0
        not_return_minions = []
        not_response_minions = []
        not_connected_minions = []
        failed_minions = []
        for each_minion in ret:
            minion_ret = ret[each_minion].get('ret')
            if (
                    isinstance(minion_ret, string_types)
                    and minion_ret.startswith("Minion did not return")
                    ):
                if "Not connected" in minion_ret:
                    not_connected_minions.append(each_minion)
                elif "No response" in minion_ret:
                    not_response_minions.append(each_minion)
                not_return_counter += 1
                not_return_minions.append(each_minion)
            else:
                return_counter += 1
                if self._get_retcode(ret[each_minion]):
                    failed_minions.append(each_minion)
        print_cli('\n')
        print_cli('-------------------------------------------')
        print_cli('Summary')
        print_cli('-------------------------------------------')
        print_cli('# of minions targeted: {0}'.format(return_counter + not_return_counter))
        print_cli('# of minions returned: {0}'.format(return_counter))
        print_cli('# of minions that did not return: {0}'.format(not_return_counter))
        print_cli('# of minions with errors: {0}'.format(len(failed_minions)))
        if self.options.verbose:
            if not_connected_minions:
                print_cli('Minions not connected: {0}'.format(" ".join(not_connected_minions)))
            if not_response_minions:
                print_cli('Minions not responding: {0}'.format(" ".join(not_response_minions)))
            if failed_minions:
                print_cli('Minions with failures: {0}'.format(" ".join(failed_minions)))
        print_cli('-------------------------------------------')

    def _progress_end(self, out):
        import salt.output
        salt.output.progress_end(self.progress_bar)

    def _progress_ret(self, progress, out):
        '''
        Print progress events
        '''
        import salt.output
        # Get the progress bar
        if not hasattr(self, 'progress_bar'):
            try:
                self.progress_bar = salt.output.get_progress(self.config, out, progress)
            except Exception as exc:
                raise salt.exceptions.LoaderError('\nWARNING: Install the `progressbar` python package. '
                                                  'Requested job was still run but output cannot be displayed.\n')
        salt.output.update_progress(self.config, progress, self.progress_bar, out)

    def _output_ret(self, ret, out):
        '''
        Print the output from a single return to the terminal
        '''
        import salt.output
        # Handle special case commands
        if self.config['fun'] == 'sys.doc' and not isinstance(ret, Exception):
            self._print_docs(ret)
        else:
            # Determine the proper output method and run it
            salt.output.display_output(ret, out, self.config)
        if not ret:
            sys.stderr.write('ERROR: No return received\n')
            sys.exit(2)

    def _format_ret(self, full_ret):
        '''
        Take the full return data and format it to simple output
        '''
        ret = {}
        out = ''
        retcode = 0
        for key, data in six.iteritems(full_ret):
            ret[key] = data['ret']
            if 'out' in data:
                out = data['out']
            ret_retcode = self._get_retcode(data)
            if ret_retcode > retcode:
                retcode = ret_retcode
        return ret, out, retcode

    def _get_retcode(self, ret):
        '''
        Determine a retcode for a given return
        '''
        retcode = 0
        # if there is a dict with retcode, use that
        if isinstance(ret, dict) and ret.get('retcode', 0) != 0:
            return ret['retcode']
        # if its a boolean, False means 1
        elif isinstance(ret, bool) and not ret:
            return 1
        return retcode

    def _format_error(self, minion_error):
        for minion, error_doc in six.iteritems(minion_error):
            error = 'Minion [{0}] encountered exception \'{1}\''.format(minion, error_doc['message'])
        return error

    def _print_docs(self, ret):
        '''
        Print out the docstrings for all of the functions on the minions
        '''
        import salt.output
        docs = {}
        if not ret:
            self.exit(2, 'No minions found to gather docs from\n')
        if isinstance(ret, str):
            self.exit(2, '{0}\n'.format(ret))
        for host in ret:
            if isinstance(ret[host], string_types) and ret[host].startswith("Minion did not return"):
                continue
            for fun in ret[host]:
                if fun not in docs and ret[host][fun]:
                    docs[fun] = ret[host][fun]
        if self.options.output:
            for fun in sorted(docs):
                salt.output.display_output({fun: docs[fun]}, 'nested', self.config)
        else:
            for fun in sorted(docs):
                print_cli('{0}:'.format(fun))
                print_cli(docs[fun])
                print_cli('')<|MERGE_RESOLUTION|>--- conflicted
+++ resolved
@@ -54,7 +54,7 @@
             return
 
         if self.options.timeout <= 0:
-            self.options.timeout = local.opts['timeout']
+            self.options.timeout = self.local_client.opts['timeout']
 
         kwargs = {
             'tgt': self.config['tgt'],
@@ -76,7 +76,6 @@
         if self.selected_target_option:
             kwargs['expr_form'] = self.selected_target_option
         else:
-<<<<<<< HEAD
             kwargs['expr_form'] = 'glob'
 
         if getattr(self.options, 'return'):
@@ -117,12 +116,12 @@
             kwargs['eauth'] = self.options.eauth
 
         if self.config['async']:
-            jid = local.cmd_async(**kwargs)
+            jid = self.local_client.cmd_async(**kwargs)
             print_cli('Executed command with job ID: {0}'.format(jid))
             return
 
         # local will be None when there was an error
-        if not local:
+        if not self.local_client:
             return
 
         retcodes = []
@@ -130,11 +129,11 @@
 
         try:
             if self.options.subset:
-                cmd_func = local.cmd_subset
+                cmd_func = self.local_client.cmd_subset
                 kwargs['sub'] = True
                 kwargs['cli'] = True
             else:
-                cmd_func = local.cmd_cli
+                cmd_func = self.local_client.cmd_cli
 
             if self.options.progress:
                 kwargs['progress'] = True
@@ -152,137 +151,8 @@
                 self._print_returns_summary(ret)
             elif self.config['fun'] == 'sys.doc':
                 ret = {}
-=======
-            if self.options.timeout <= 0:
-                self.options.timeout = self.local_client.opts['timeout']
-
-            kwargs = {
-                'tgt': self.config['tgt'],
-                'fun': self.config['fun'],
-                'arg': self.config['arg'],
-                'timeout': self.options.timeout,
-                'show_timeout': self.options.show_timeout,
-                'show_jid': self.options.show_jid}
-
-            if 'token' in self.config:
-                try:
-                    with salt.utils.fopen(os.path.join(self.config['cachedir'], '.root_key'), 'r') as fp_:
-                        kwargs['key'] = fp_.readline()
-                except IOError:
-                    kwargs['token'] = self.config['token']
-
-            kwargs['delimiter'] = self.options.delimiter
-
-            if self.selected_target_option:
-                kwargs['expr_form'] = self.selected_target_option
-            else:
-                kwargs['expr_form'] = 'glob'
-
-            if getattr(self.options, 'return'):
-                kwargs['ret'] = getattr(self.options, 'return')
-
-            if getattr(self.options, 'return_config'):
-                kwargs['ret_config'] = getattr(self.options, 'return_config')
-
-            if getattr(self.options, 'return_kwargs'):
-                kwargs['ret_kwargs'] = yamlify_arg(
-                        getattr(self.options, 'return_kwargs'))
-
-            if getattr(self.options, 'module_executors'):
-                kwargs['module_executors'] = yamlify_arg(getattr(self.options, 'module_executors'))
-
-            if getattr(self.options, 'metadata'):
-                kwargs['metadata'] = yamlify_arg(
-                        getattr(self.options, 'metadata'))
-
-            # If using eauth and a token hasn't already been loaded into
-            # kwargs, prompt the user to enter auth credentials
-            if 'token' not in kwargs and 'key' not in kwargs and self.options.eauth:
-                resolver = salt.auth.Resolver(self.config)
-                res = resolver.cli(self.options.eauth)
-                if self.options.mktoken and res:
-                    tok = resolver.token_cli(
-                            self.options.eauth,
-                            res
-                            )
-                    if tok:
-                        kwargs['token'] = tok.get('token', '')
-                if not res:
-                    sys.stderr.write('ERROR: Authentication failed\n')
-                    sys.exit(2)
-                kwargs.update(res)
-                kwargs['eauth'] = self.options.eauth
-
-            if self.config['async']:
-                jid = self.local_client.cmd_async(**kwargs)
-                print_cli('Executed command with job ID: {0}'.format(jid))
-                return
-            retcodes = []
-            try:
-                # local will be None when there was an error
-                errors = []
-                if self.local_client:
-                    if self.options.subset:
-                        cmd_func = self.local_client.cmd_subset
-                        kwargs['sub'] = self.options.subset
-                        kwargs['cli'] = True
-                    else:
-                        cmd_func = self.local_client.cmd_cli
-
-                    if self.options.progress:
-                        kwargs['progress'] = True
-                        self.config['progress'] = True
-                        ret = {}
-                        for progress in cmd_func(**kwargs):
-                            out = 'progress'
-                            try:
-                                self._progress_ret(progress, out)
-                            except salt.exceptions.LoaderError as exc:
-                                raise salt.exceptions.SaltSystemExit(exc)
-                            if 'return_count' not in progress:
-                                ret.update(progress)
-                        self._progress_end(out)
-                        self._print_returns_summary(ret)
-                    elif self.config['fun'] == 'sys.doc':
-                        ret = {}
-                        out = ''
-                        for full_ret in self.local_client.cmd_cli(**kwargs):
-                            ret_, out, retcode = self._format_ret(full_ret)
-                            ret.update(ret_)
-                        self._output_ret(ret, out)
-                    else:
-                        if self.options.verbose:
-                            kwargs['verbose'] = True
-                        ret = {}
-                        for full_ret in cmd_func(**kwargs):
-                            try:
-                                ret_, out, retcode = self._format_ret(full_ret)
-                                retcodes.append(retcode)
-                                self._output_ret(ret_, out)
-                                ret.update(full_ret)
-                            except KeyError:
-                                errors.append(full_ret)
-
-                    # Returns summary
-                    if self.config['cli_summary'] is True:
-                        if self.config['fun'] != 'sys.doc':
-                            if self.options.output is None:
-                                self._print_returns_summary(ret)
-                                self._print_errors_summary(errors)
-
-                    # NOTE: Return code is set here based on if all minions
-                    # returned 'ok' with a retcode of 0.
-                    # This is the final point before the 'salt' cmd returns,
-                    # which is why we set the retcode here.
-                    if retcodes.count(0) < len(retcodes):
-                        sys.stderr.write('ERROR: Minions returned with non-zero exit code\n')
-                        sys.exit(11)
-
-            except (SaltInvocationError, EauthAuthenticationError, SaltClientError) as exc:
-                ret = str(exc)
->>>>>>> 519e1dcb
                 out = ''
-                for full_ret in local.cmd_cli(**kwargs):
+                for full_ret in self.local_client.cmd_cli(**kwargs):
                     ret_, out, retcode = self._format_ret(full_ret)
                     ret.update(ret_)
                 self._output_ret(ret, out)
