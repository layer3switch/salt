# -*- coding: utf-8 -*-
from __future__ import print_function
from __future__ import absolute_import
import os

from salt.utils import parsers
<<<<<<< HEAD
=======
from salt.utils.verify import verify_env, verify_files, verify_log
>>>>>>> f67162c1
from salt.config import _expand_glob_path
import salt.cli.caller
import salt.defaults.exitcodes


class SaltCall(parsers.SaltCallOptionParser):
    '''
    Used to locally execute a salt command
    '''

    def run(self):
        '''
        Execute the salt call!
        '''
        self.parse_args()

        if self.options.file_root:
            # check if the argument is pointing to a file on disk
            file_root = os.path.abspath(self.options.file_root)
            self.config['file_roots'] = {'base': _expand_glob_path([file_root])}

        if self.options.pillar_root:
            # check if the argument is pointing to a file on disk
            pillar_root = os.path.abspath(self.options.pillar_root)
            self.config['pillar_roots'] = {'base': _expand_glob_path([pillar_root])}

        if self.options.local:
            self.config['file_client'] = 'local'
        if self.options.master:
            self.config['master'] = self.options.master

        # Setup file logging!
        self.setup_logfile_logger()
        verify_log(self.config)

        caller = salt.cli.caller.Caller.factory(self.config)

        if self.options.doc:
            caller.print_docs()
            self.exit(salt.defaults.exitcodes.EX_OK)

        if self.options.grains_run:
            caller.print_grains()
            self.exit(salt.defaults.exitcodes.EX_OK)

        caller.run()<|MERGE_RESOLUTION|>--- conflicted
+++ resolved
@@ -4,10 +4,7 @@
 import os
 
 from salt.utils import parsers
-<<<<<<< HEAD
-=======
-from salt.utils.verify import verify_env, verify_files, verify_log
->>>>>>> f67162c1
+from salt.utils.verify import verify_log
 from salt.config import _expand_glob_path
 import salt.cli.caller
 import salt.defaults.exitcodes
