# -*- coding: utf-8 -*-
'''
Jinja loading utils to enable a more powerful backend for jinja templates
'''

# Import python libs
from __future__ import absolute_import
import json
import pprint
import logging
from os import path
from functools import wraps

# Import third party libs
import salt.ext.six as six
from jinja2 import BaseLoader, Markup, TemplateNotFound, nodes
from jinja2.environment import TemplateModule
from jinja2.ext import Extension
from jinja2.exceptions import TemplateRuntimeError
import jinja2
import yaml

# Import salt libs
import salt
import salt.fileclient
from salt.utils.odict import OrderedDict

log = logging.getLogger(__name__)

__all__ = [
    'SaltCacheLoader',
    'SerializerExtension'
]


# To dump OrderedDict objects as regular dicts. Used by the yaml
# template filter.
class OrderedDictDumper(yaml.Dumper):  # pylint: disable=W0232
    pass


yaml.add_representer(OrderedDict,
                     yaml.representer.SafeRepresenter.represent_dict,
                     Dumper=OrderedDictDumper)


class SaltCacheLoader(BaseLoader):
    '''
    A special jinja Template Loader for salt.
    Requested templates are always fetched from the server
    to guarantee that the file is up to date.
    Templates are cached like regular salt states
    and only loaded once per loader instance.
    '''
    def __init__(self, opts, saltenv='base', encoding='utf-8', env=None,
                 pillar_rend=False):
        if env is not None:
            salt.utils.warn_until(
                'Boron',
                'Passing a salt environment should be done using \'saltenv\' '
                'not \'env\'. This functionality will be removed in Salt '
                'Boron.'
            )
            # Backwards compatibility
            saltenv = env
        self.opts = opts
        self.saltenv = saltenv
        self.encoding = encoding
        if self.opts['file_roots'] is self.opts['pillar_roots']:
            self.searchpath = opts['file_roots'][saltenv]
        else:
            self.searchpath = [path.join(opts['cachedir'], 'files', saltenv)]
        log.debug('Jinja search path: {0!r}'.format(self.searchpath))
        self._file_client = None
        self.cached = []
        self.pillar_rend = pillar_rend

    def file_client(self):
        '''
        Return a file client. Instantiates on first call.
        '''
        if not self._file_client:
            self._file_client = salt.fileclient.get_file_client(
                self.opts, self.pillar_rend)
        return self._file_client

    def cache_file(self, template):
        '''
        Cache a file from the salt master
        '''
        saltpath = path.join('salt://', template)
        self.file_client().get_file(saltpath, '', True, self.saltenv)

    def check_cache(self, template):
        '''
        Cache a file only once
        '''
        if template not in self.cached:
            self.cache_file(template)
            self.cached.append(template)

    def get_source(self, environment, template):
        # checks for relative '..' paths
        if '..' in template:
            log.warning(
                'Discarded template path \'{0}\', relative paths are '
                'prohibited'.format(template)
            )
            raise TemplateNotFound(template)

        self.check_cache(template)

        # pylint: disable=cell-var-from-loop
        for spath in self.searchpath:
            filepath = path.join(spath, template)
            try:
                with salt.utils.fopen(filepath, 'rb') as ifile:
                    contents = ifile.read().decode(self.encoding)
                    mtime = path.getmtime(filepath)

                    def uptodate():
                        try:
                            return path.getmtime(filepath) == mtime
                        except OSError:
                            return False
                    return contents, filepath, uptodate
            except IOError:
                # there is no file under current path
                continue
        # pylint: enable=cell-var-from-loop

        # there is no template file within searchpaths
        raise TemplateNotFound(template)


class PrintableDict(OrderedDict):
    '''
    Ensures that dict str() and repr() are YAML friendly.

    .. code-block:: python

        mapping = OrderedDict([('a', 'b'), ('c', None)])
        print mapping
        # OrderedDict([('a', 'b'), ('c', None)])

        decorated = PrintableDict(mapping)
        print decorated
        # {'a': 'b', 'c': None}
    '''
    def __str__(self):
        output = []
        for key, value in six.iteritems(self):
            if isinstance(value, six.string_types):
                # keeps quotes around strings
                output.append('{0!r}: {1!r}'.format(key, value))
            else:
                # let default output
                output.append('{0!r}: {1!s}'.format(key, value))
        return '{' + ', '.join(output) + '}'

    def __repr__(self):  # pylint: disable=W0221
        output = []
        for key, value in six.iteritems(self):
            output.append('{0!r}: {1!r}'.format(key, value))
        return '{' + ', '.join(output) + '}'


def ensure_sequence_filter(data):
    '''
    Ensure sequenced data.

    **sequence**

        ensure that parsed data is a sequence

    .. code-block:: yaml

        {% set my_string = "foo" %}
        {% set my_list = ["bar", ] %}
        {% set my_dict = {"baz": "qux"} %}

        {{ my_string|sequence|first }}
        {{ my_list|sequence|first }}
        {{ my_dict|sequence|first }}


    will be rendered as:

    .. code-block:: yaml

        foo
        bar
        baz
    '''
    if not isinstance(data, (list, tuple, set, dict)):
        return [data]
    return data


@jinja2.contextfunction
def show_full_context(ctx):
    return ctx


class SerializerExtension(Extension, object):
    '''
    Yaml and Json manipulation.

    **Format filters**

    Allows to jsonify or yamlify any data structure. For example, this dataset:

    .. code-block:: python

        data = {
            'foo': True,
            'bar': 42,
            'baz': [1, 2, 3],
            'qux': 2.0
        }

    .. code-block:: jinja

        yaml = {{ data|yaml }}
        json = {{ data|json }}
        python = {{ data|python }}

    will be rendered as::

        yaml = {bar: 42, baz: [1, 2, 3], foo: true, qux: 2.0}
        json = {"baz": [1, 2, 3], "foo": true, "bar": 42, "qux": 2.0}
        python = {'bar': 42, 'baz': [1, 2, 3], 'foo': True, 'qux': 2.0}

    The yaml filter takes an optional flow_style parameter to control the
    default-flow-style parameter of the YAML dumper.

    .. code-block:: jinja

        {{ data|yaml(False) }}

    will be rendered as:

    .. code-block:: yaml

        bar: 42
        baz:
          - 1
          - 2
          - 3
        foo: true
        qux: 2.0

    **Load filters**

    Strings and variables can be deserialized with **load_yaml** and
    **load_json** tags and filters. It allows one to manipulate data directly
    in templates, easily:

    .. code-block:: jinja

        {%- set yaml_src = "{foo: it works}"|load_yaml %}
        {%- set json_src = "{'bar': 'for real'}"|load_json %}
        Dude, {{ yaml_src.foo }} {{ json_src.bar }}!

    will be rendered has::

        Dude, it works for real!

    **Load tags**

    Salt implements **import_yaml** and **import_json** tags. They work like
    the `import tag`_, except that the document is also deserialized.

    Syntaxes are {% load_yaml as [VARIABLE] %}[YOUR DATA]{% endload %}
    and {% load_json as [VARIABLE] %}[YOUR DATA]{% endload %}

    For example:

    .. code-block:: jinja

        {% load_yaml as yaml_src %}
            foo: it works
        {% endload %}
        {% load_json as json_src %}
            {
                "bar": "for real"
            }
        {% endload %}
        Dude, {{ yaml_src.foo }} {{ json_src.bar }}!

    will be rendered has::

        Dude, it works for real!

    **Import tags**

    External files can be imported and made available as a Jinja variable.

    .. code-block:: jinja

        {% import_yaml "myfile.yml" as myfile %}
        {% import_json "defaults.json" as defaults %}
        {% import_text "completeworksofshakespeare.txt" as poems %}

    **Catalog**

    ``import_*`` and ``load_*`` tags will automatically expose their
    target variable to import. This feature makes catalog of data to
    handle.

    for example:

    .. code-block:: jinja

        # doc1.sls
        {% load_yaml as var1 %}
            foo: it works
        {% endload %}
        {% load_yaml as var2 %}
            bar: for real
        {% endload %}

    .. code-block:: jinja

        # doc2.sls
        {% from "doc1.sls" import var1, var2 as local2 %}
        {{ var1.foo }} {{ local2.bar }}

    .. _`import tag`: http://jinja.pocoo.org/docs/templates/#import
    '''

    tags = set(['load_yaml', 'load_json', 'import_yaml', 'import_json',
                'load_text', 'import_text'])

    def __init__(self, environment):
        super(SerializerExtension, self).__init__(environment)
        self.environment.filters.update({
            'yaml': self.format_yaml,
            'json': self.format_json,
            'python': self.format_python,
            'load_yaml': self.load_yaml,
            'load_json': self.load_json,
            'load_text': self.load_text,
        })

        if self.environment.finalize is None:
            self.environment.finalize = self.finalizer
        else:
            finalizer = self.environment.finalize

            @wraps(finalizer)
            def wrapper(self, data):
                return finalizer(self.finalizer(data))
            self.environment.finalize = wrapper

    def finalizer(self, data):
        '''
        Ensure that printed mappings are YAML friendly.
        '''
        def explore(data):
            if isinstance(data, (dict, OrderedDict)):
<<<<<<< HEAD
                return PrintableDict([(key, explore(value)) for key, value in six.iteritems(data)])
=======
                return PrintableDict(
                    [(key, explore(value)) for key, value in data.items()])
>>>>>>> 2bdf8726
            elif isinstance(data, (list, tuple, set)):
                return data.__class__([explore(value) for value in data])
            return data
        return explore(data)

    def format_json(self, value, sort_keys=True, indent=None):
        return Markup(json.dumps(value, sort_keys=sort_keys, indent=indent).strip())

    def format_yaml(self, value, flow_style=True):
        return Markup(yaml.dump(value, default_flow_style=flow_style,
                                Dumper=OrderedDictDumper).strip())

    def format_python(self, value):
        return Markup(pprint.pformat(value).strip())

    def load_yaml(self, value):
        if isinstance(value, TemplateModule):
            value = str(value)
        try:
            return yaml.safe_load(value)
        except AttributeError:
            raise TemplateRuntimeError(
                'Unable to load yaml from {0}'.format(value))

    def load_json(self, value):
        if isinstance(value, TemplateModule):
            value = str(value)
        try:
            return json.loads(value)
        except (ValueError, TypeError, AttributeError):
            raise TemplateRuntimeError(
                'Unable to load json from {0}'.format(value))

    def load_text(self, value):
        if isinstance(value, TemplateModule):
            value = str(value)

        return value

    _load_parsers = set(['load_yaml', 'load_json', 'load_text'])

    def parse(self, parser):
        if parser.stream.current.value == 'import_yaml':
            return self.parse_yaml(parser)
        elif parser.stream.current.value == 'import_json':
            return self.parse_json(parser)
        elif parser.stream.current.value == 'import_text':
            return self.parse_text(parser)
        elif parser.stream.current.value in self._load_parsers:
            return self.parse_load(parser)

        parser.fail('Unknown format ' + parser.stream.current.value,
                    parser.stream.current.lineno)

    # pylint: disable=E1120,E1121
    def parse_load(self, parser):
        filter_name = parser.stream.current.value
        lineno = next(parser.stream).lineno
        if filter_name not in self.environment.filters:
            parser.fail('Unable to parse {0}'.format(filter_name), lineno)

        parser.stream.expect('name:as')
        target = parser.parse_assign_target()
        macro_name = '_' + parser.free_identifier().name
        macro_body = parser.parse_statements(
            ('name:endload',), drop_needle=True)

        return [
            nodes.Macro(
                macro_name,
                [],
                [],
                macro_body
            ).set_lineno(lineno),
            nodes.Assign(
                target,
                nodes.Filter(
                    nodes.Call(
                        nodes.Name(macro_name, 'load').set_lineno(lineno),
                        [],
                        [],
                        None,
                        None
                    ).set_lineno(lineno),
                    filter_name,
                    [],
                    [],
                    None,
                    None
                ).set_lineno(lineno)
            ).set_lineno(lineno)
        ]

    def parse_yaml(self, parser):
        import_node = parser.parse_import()
        target = import_node.target
        lineno = import_node.lineno

        return [
            import_node,
            nodes.Assign(
                nodes.Name(target, 'store').set_lineno(lineno),
                nodes.Filter(
                    nodes.Name(target, 'load').set_lineno(lineno),
                    'load_yaml',
                    [],
                    [],
                    None,
                    None
                )
                .set_lineno(lineno)
            ).set_lineno(lineno)
        ]

    def parse_json(self, parser):
        import_node = parser.parse_import()
        target = import_node.target
        lineno = import_node.lineno

        return [
            import_node,
            nodes.Assign(
                nodes.Name(target, 'store').set_lineno(lineno),
                nodes.Filter(
                    nodes.Name(target, 'load').set_lineno(lineno),
                    'load_json',
                    [],
                    [],
                    None,
                    None
                )
                .set_lineno(lineno)
            ).set_lineno(lineno)
        ]

    def parse_text(self, parser):
        import_node = parser.parse_import()
        target = import_node.target
        lineno = import_node.lineno

        return [
            import_node,
            nodes.Assign(
                nodes.Name(target, 'store').set_lineno(lineno),
                nodes.Filter(
                    nodes.Name(target, 'load').set_lineno(lineno),
                    'load_text',
                    [],
                    [],
                    None,
                    None
                )
                .set_lineno(lineno)
            ).set_lineno(lineno)
        ]
    # pylint: enable=E1120,E1121<|MERGE_RESOLUTION|>--- conflicted
+++ resolved
@@ -359,12 +359,9 @@
         '''
         def explore(data):
             if isinstance(data, (dict, OrderedDict)):
-<<<<<<< HEAD
-                return PrintableDict([(key, explore(value)) for key, value in six.iteritems(data)])
-=======
                 return PrintableDict(
-                    [(key, explore(value)) for key, value in data.items()])
->>>>>>> 2bdf8726
+                    [(key, explore(value)) for key, value in six.iteritems(data)]
+                )
             elif isinstance(data, (list, tuple, set)):
                 return data.__class__([explore(value) for value in data])
             return data
