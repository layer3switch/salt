# -*- coding: utf-8 -*-
'''
Utils for the NAPALM modules and proxy.

.. seealso::

    - :mod:`NAPALM grains: select network devices based on their characteristics <salt.grains.napalm>`
    - :mod:`NET module: network basic features <salt.modules.napalm_network>`
    - :mod:`NTP operational and configuration management module <salt.modules.napalm_ntp>`
    - :mod:`BGP operational and configuration management module <salt.modules.napalm_bgp>`
    - :mod:`Routes details <salt.modules.napalm_route>`
    - :mod:`SNMP configuration module <salt.modules.napalm_snmp>`
    - :mod:`Users configuration management <salt.modules.napalm_users>`

.. versionadded:: 2017.7.0
'''
# Import Python libs
from __future__ import absolute_import
import traceback
import logging
import importlib
from functools import wraps

<<<<<<< HEAD
# Import Salt libs
import salt.utils.platform
=======
import salt.utils
import salt.output
>>>>>>> 98cf9435

# Import 3rd-party libs
from salt.ext import six
try:
    # will try to import NAPALM
    # https://github.com/napalm-automation/napalm
    # pylint: disable=W0611
    import napalm_base
    # pylint: enable=W0611
    HAS_NAPALM = True
except ImportError:
    HAS_NAPALM = False

try:
    # try importing ConnectionClosedException
    # from napalm-base
    # this exception has been introduced only in version 0.24.0
    from napalm_base.exceptions import ConnectionClosedException
    HAS_CONN_CLOSED_EXC_CLASS = True
except ImportError:
    HAS_CONN_CLOSED_EXC_CLASS = False

log = logging.getLogger(__file__)


def is_proxy(opts):
    '''
    Is this a NAPALM proxy?
    '''
    return salt.utils.platform.is_proxy() and opts.get('proxy', {}).get('proxytype') == 'napalm'


def is_always_alive(opts):
    '''
    Is always alive required?
    '''
    return opts.get('proxy', {}).get('always_alive', True)


def not_always_alive(opts):
    '''
    Should this proxy be always alive?
    '''
    return (is_proxy(opts) and not is_always_alive(opts)) or is_minion(opts)


def is_minion(opts):
    '''
    Is this a NAPALM straight minion?
    '''
    return not salt.utils.platform.is_proxy() and 'napalm' in opts


def virtual(opts, virtualname, filename):
    '''
    Returns the __virtual__.
    '''
    if HAS_NAPALM and (is_proxy(opts) or is_minion(opts)):
        return virtualname
    else:
        return (
            False,
            (
                '"{vname}"" {filename} cannot be loaded: '
                'NAPALM is not installed or not running in a (proxy) minion'
            ).format(
                vname=virtualname,
                filename='({filename})'.format(filename=filename)
            )
        )


def call(napalm_device, method, *args, **kwargs):
    '''
    Calls arbitrary methods from the network driver instance.
    Please check the readthedocs_ page for the updated list of getters.

    .. _readthedocs: http://napalm.readthedocs.org/en/latest/support/index.html#getters-support-matrix

    method
        Specifies the name of the method to be called.

    *args
        Arguments.

    **kwargs
        More arguments.

    :return: A dictionary with three keys:

        * result (True/False): if the operation succeeded
        * out (object): returns the object as-is from the call
        * comment (string): provides more details in case the call failed
        * traceback (string): complete traceback in case of exeception. \
        Please submit an issue including this traceback \
        on the `correct driver repo`_ and make sure to read the FAQ_

    .. _`correct driver repo`: https://github.com/napalm-automation/napalm/issues/new
    .. FAQ_: https://github.com/napalm-automation/napalm#faq

    Example:

    .. code-block:: python

        salt.utils.napalm.call(
            napalm_object,
            'cli',
            [
                'show version',
                'show chassis fan'
            ]
        )
    '''
    result = False
    out = None
    opts = napalm_device.get('__opts__', {})
    retry = kwargs.pop('__retry', True)  # retry executing the task?
    try:
        if not napalm_device.get('UP', False):
            raise Exception('not connected')
        # if connected will try to execute desired command
        kwargs_copy = {}
        kwargs_copy.update(kwargs)
        for karg, warg in six.iteritems(kwargs_copy):
            # lets clear None arguments
            # to not be sent to NAPALM methods
            if warg is None:
                kwargs.pop(karg)
        out = getattr(napalm_device.get('DRIVER'), method)(*args, **kwargs)
        # calls the method with the specified parameters
        result = True
    except Exception as error:
        # either not connected
        # either unable to execute the command
        hostname = napalm_device.get('HOSTNAME', '[unspecified hostname]')
        err_tb = traceback.format_exc()  # let's get the full traceback and display for debugging reasons.
        if isinstance(error, NotImplementedError):
            comment = '{method} is not implemented for the NAPALM {driver} driver!'.format(
                method=method,
                driver=napalm_device.get('DRIVER_NAME')
            )
        elif retry and HAS_CONN_CLOSED_EXC_CLASS and isinstance(error, ConnectionClosedException):
            # Received disconection whilst executing the operation.
            # Instructed to retry (default behaviour)
            #   thus trying to re-establish the connection
            #   and re-execute the command
            #   if any of the operations (close, open, call) will rise again ConnectionClosedException
            #   it will fail loudly.
            kwargs['__retry'] = False  # do not attempt re-executing
            comment = 'Disconnected from {device}. Trying to reconnect.'.format(device=hostname)
            log.error(err_tb)
            log.error(comment)
            log.debug('Clearing the connection with {device}'.format(device=hostname))
            call(napalm_device, 'close', __retry=False)  # safely close the connection
            # Make sure we don't leave any TCP connection open behind
            #   if we fail to close properly, we might not be able to access the
            log.debug('Re-opening the connection with {device}'.format(device=hostname))
            call(napalm_device, 'open', __retry=False)
            log.debug('Connection re-opened with {device}'.format(device=hostname))
            log.debug('Re-executing {method}'.format(method=method))
            return call(napalm_device, method, *args, **kwargs)
            # If still not able to reconnect and execute the task,
            #   the proxy keepalive feature (if enabled) will attempt
            #   to reconnect.
            # If the device is using a SSH-based connection, the failure
            #   will also notify the paramiko transport and the `is_alive` flag
            #   is going to be set correctly.
            # More background: the network device may decide to disconnect,
            #   although the SSH session itself is alive and usable, the reason
            #   being the lack of activity on the CLI.
            #   Paramiko's keepalive doesn't help in this case, as the ServerAliveInterval
            #   are targeting the transport layer, whilst the device takes the decision
            #   when there isn't any activity on the CLI, thus at the application layer.
            #   Moreover, the disconnect is silent and paramiko's is_alive flag will
            #   continue to return True, although the connection is already unusable.
            #   For more info, see https://github.com/paramiko/paramiko/issues/813.
            #   But after a command fails, the `is_alive` flag becomes aware of these
            #   changes and will return False from there on. And this is how the
            #   Salt proxy keepalive helps: immediately after the first failure, it
            #   will know the state of the connection and will try reconnecting.
        else:
            comment = 'Cannot execute "{method}" on {device}{port} as {user}. Reason: {error}!'.format(
                device=napalm_device.get('HOSTNAME', '[unspecified hostname]'),
                port=(':{port}'.format(port=napalm_device.get('OPTIONAL_ARGS', {}).get('port'))
                      if napalm_device.get('OPTIONAL_ARGS', {}).get('port') else ''),
                user=napalm_device.get('USERNAME', ''),
                method=method,
                error=error
            )
        log.error(comment)
        log.error(err_tb)
        return {
            'out': {},
            'result': False,
            'comment': comment,
            'traceback': err_tb
        }
    finally:
        if opts and not_always_alive(opts) and napalm_device.get('CLOSE', True):
            # either running in a not-always-alive proxy
            # either running in a regular minion
            # close the connection when the call is over
            # unless the CLOSE is explicitely set as False
            napalm_device['DRIVER'].close()
    return {
        'out': out,
        'result': result,
        'comment': ''
    }


def get_device_opts(opts, salt_obj=None):
    '''
    Returns the options of the napalm device.
    :pram: opts
    :return: the network device opts
    '''
    network_device = {}
    # by default, look in the proxy config details
    device_dict = opts.get('proxy', {}) or opts.get('napalm', {})
    if opts.get('proxy') or opts.get('napalm'):
        opts['multiprocessing'] = device_dict.get('multiprocessing', False)
        # Most NAPALM drivers are SSH-based, so multiprocessing should default to False.
        # But the user can be allows to have a different value for the multiprocessing, which will
        #   override the opts.
    if salt_obj and not device_dict:
        # get the connection details from the opts
        device_dict = salt_obj['config.merge']('napalm')
    if not device_dict:
        # still not able to setup
        log.error('Incorrect minion config. Please specify at least the napalm driver name!')
    # either under the proxy hier, either under the napalm in the config file
    network_device['HOSTNAME'] = device_dict.get('host') or \
                                 device_dict.get('hostname') or \
                                 device_dict.get('fqdn') or \
                                 device_dict.get('ip')
    network_device['USERNAME'] = device_dict.get('username') or \
                                 device_dict.get('user')
    network_device['DRIVER_NAME'] = device_dict.get('driver') or \
                                    device_dict.get('os')
    network_device['PASSWORD'] = device_dict.get('passwd') or \
                                 device_dict.get('password') or \
                                 device_dict.get('pass') or \
                                 ''
    network_device['TIMEOUT'] = device_dict.get('timeout', 60)
    network_device['OPTIONAL_ARGS'] = device_dict.get('optional_args', {})
    network_device['ALWAYS_ALIVE'] = device_dict.get('always_alive', True)
    network_device['PROVIDER'] = device_dict.get('provider')
    network_device['UP'] = False
    # get driver object form NAPALM
    if 'config_lock' not in network_device['OPTIONAL_ARGS']:
        network_device['OPTIONAL_ARGS']['config_lock'] = False
    if network_device['ALWAYS_ALIVE'] and 'keepalive' not in network_device['OPTIONAL_ARGS']:
        network_device['OPTIONAL_ARGS']['keepalive'] = 5  # 5 seconds keepalive
    return network_device


def get_device(opts, salt_obj=None):
    '''
    Initialise the connection with the network device through NAPALM.
    :param: opts
    :return: the network device object
    '''
    log.debug('Setting up NAPALM connection')
    network_device = get_device_opts(opts, salt_obj=salt_obj)
    provider_lib = napalm_base
    if network_device.get('PROVIDER'):
        # In case the user requires a different provider library,
        #   other than napalm-base.
        # For example, if napalm-base does not satisfy the requirements
        #   and needs to be enahanced with more specific features,
        #   we may need to define a custom library on top of napalm-base
        #   with the constraint that it still needs to provide the
        #   `get_network_driver` function. However, even this can be
        #   extended later, if really needed.
        # Configuration example:
        #   provider: napalm_base_example
        try:
            provider_lib = importlib.import_module(network_device.get('PROVIDER'))
        except ImportError as ierr:
            log.error('Unable to import {0}'.format(network_device.get('PROVIDER')), exc_info=True)
            log.error('Falling back to napalm-base')
    _driver_ = provider_lib.get_network_driver(network_device.get('DRIVER_NAME'))
    try:
        network_device['DRIVER'] = _driver_(
            network_device.get('HOSTNAME', ''),
            network_device.get('USERNAME', ''),
            network_device.get('PASSWORD', ''),
            timeout=network_device['TIMEOUT'],
            optional_args=network_device['OPTIONAL_ARGS']
        )
        network_device.get('DRIVER').open()
        # no exception raised here, means connection established
        network_device['UP'] = True
    except napalm_base.exceptions.ConnectionException as error:
        base_err_msg = "Cannot connect to {hostname}{port} as {username}.".format(
            hostname=network_device.get('HOSTNAME', '[unspecified hostname]'),
            port=(':{port}'.format(port=network_device.get('OPTIONAL_ARGS', {}).get('port'))
                  if network_device.get('OPTIONAL_ARGS', {}).get('port') else ''),
            username=network_device.get('USERNAME', '')
        )
        log.error(base_err_msg)
        log.error(
            "Please check error: {error}".format(
                error=error
            )
        )
        raise napalm_base.exceptions.ConnectionException(base_err_msg)
    return network_device


def proxy_napalm_wrap(func):
    '''
    This decorator is used to make the execution module functions
    available outside a proxy minion, or when running inside a proxy
    minion. If we are running in a proxy, retrieve the connection details
    from the __proxy__ injected variable.  If we are not, then
    use the connection information from the opts.
    :param func:
    :return:
    '''
    @wraps(func)
    def func_wrapper(*args, **kwargs):
        wrapped_global_namespace = func.__globals__
        # get __opts__ and __proxy__ from func_globals
        proxy = wrapped_global_namespace.get('__proxy__')
        opts = wrapped_global_namespace.get('__opts__')
        # in any case, will inject the `napalm_device` global
        # the execution modules will make use of this variable from now on
        # previously they were accessing the device properties through the __proxy__ object
        always_alive = opts.get('proxy', {}).get('always_alive', True)
        if salt.utils.platform.is_proxy() and always_alive:
            # if it is running in a proxy and it's using the default always alive behaviour,
            # will get the cached copy of the network device
            wrapped_global_namespace['napalm_device'] = proxy['napalm.get_device']()
        elif salt.utils.platform.is_proxy() and not always_alive:
            # if still proxy, but the user does not want the SSH session always alive
            # get a new device instance
            # which establishes a new connection
            # which is closed just before the call() function defined above returns
            if 'inherit_napalm_device' not in kwargs or ('inherit_napalm_device' in kwargs and
                                                         not kwargs['inherit_napalm_device']):
                # try to open a new connection
                # but only if the function does not inherit the napalm driver
                # for configuration management this is very important,
                # in order to make sure we are editing the same session.
                try:
                    wrapped_global_namespace['napalm_device'] = get_device(opts)
                except napalm_base.exceptions.ConnectionException as nce:
                    log.error(nce)
                    return '{base_msg}. See log for details.'.format(
                        base_msg=str(nce.msg)
                    )
            else:
                # in case the `inherit_napalm_device` is set
                # and it also has a non-empty value,
                # the global var `napalm_device` will be overriden.
                # this is extremely important for configuration-related features
                # as all actions must be issued within the same configuration session
                # otherwise we risk to open multiple sessions
                wrapped_global_namespace['napalm_device'] = kwargs['inherit_napalm_device']
        else:
            # if no proxy
            # thus it is running on a regular minion, directly on the network device
            # get __salt__ from func_globals
            _salt_obj = wrapped_global_namespace.get('__salt__')
            if 'inherit_napalm_device' not in kwargs or ('inherit_napalm_device' in kwargs and
                                                         not kwargs['inherit_napalm_device']):
                # try to open a new connection
                # but only if the function does not inherit the napalm driver
                # for configuration management this is very important,
                # in order to make sure we are editing the same session.
                try:
                    wrapped_global_namespace['napalm_device'] = get_device(opts, salt_obj=_salt_obj)
                except napalm_base.exceptions.ConnectionException as nce:
                    log.error(nce)
                    return '{base_msg}. See log for details.'.format(
                        base_msg=str(nce.msg)
                    )
            else:
                # in case the `inherit_napalm_device` is set
                # and it also has a non-empty value,
                # the global var `napalm_device` will be overriden.
                # this is extremely important for configuration-related features
                # as all actions must be issued within the same configuration session
                # otherwise we risk to open multiple sessions
                wrapped_global_namespace['napalm_device'] = kwargs['inherit_napalm_device']
        if not_always_alive(opts):
            # inject the __opts__ only when not always alive
            # otherwise, we don't want to overload the always-alive proxies
            wrapped_global_namespace['napalm_device']['__opts__'] = opts
        return func(*args, **kwargs)
    return func_wrapper


def default_ret(name):
    '''
    Return the default dict of the state output.
    '''
    ret = {
        'name': name,
        'pchanges': {},
        'changes': {},
        'result': False,
        'comment': ''
    }
    return ret


def loaded_ret(ret, loaded, test, debug, compliance_report=False, opts=None):
    '''
    Return the final state output.
    ret
        The initial state output structure.
    loaded
        The loaded dictionary.
    '''
    # Always get the comment
    changes = {}
    pchanges = {}
    ret['comment'] = loaded['comment']
    if 'diff' in loaded:
        changes['diff'] = loaded['diff']
        pchanges['diff'] = loaded['diff']
    if 'compliance_report' in loaded:
        if compliance_report:
            changes['compliance_report'] = loaded['compliance_report']
        pchanges['compliance_report'] = loaded['compliance_report']
    if debug and 'loaded_config' in loaded:
        changes['loaded_config'] = loaded['loaded_config']
        pchanges['loaded_config'] = loaded['loaded_config']
    ret['pchanges'] = pchanges
    if changes.get('diff'):
        ret['comment'] = '{comment_base}\n\nConfiguration diff:\n\n{diff}'.format(comment_base=ret['comment'],
                                                                                  diff=changes['diff'])
    if changes.get('loaded_config'):
        ret['comment'] = '{comment_base}\n\nLoaded config:\n\n{loaded_cfg}'.format(
            comment_base=ret['comment'],
            loaded_cfg=changes['loaded_config'])
    if changes.get('compliance_report'):
        ret['comment'] = '{comment_base}\n\nCompliance report:\n\n{compliance}'.format(
            comment_base=ret['comment'],
            compliance=salt.output.string_format(changes['compliance_report'], 'nested', opts=opts))
    if not loaded.get('result', False):
        # Failure of some sort
        return ret
    if not loaded.get('already_configured', True):
        # We're making changes
        if test:
            ret['result'] = None
            return ret
        # Not test, changes were applied
        ret.update({
            'result': True,
            'changes': changes,
            'comment': "Configuration changed!\n{}".format(loaded['comment'])
        })
        return ret
    # No changes
    ret.update({
        'result': True,
        'changes': {}
    })
    return ret<|MERGE_RESOLUTION|>--- conflicted
+++ resolved
@@ -21,13 +21,9 @@
 import importlib
 from functools import wraps
 
-<<<<<<< HEAD
 # Import Salt libs
+import salt.output
 import salt.utils.platform
-=======
-import salt.utils
-import salt.output
->>>>>>> 98cf9435
 
 # Import 3rd-party libs
 from salt.ext import six
