# -*- coding: utf-8 -*-
'''
    :codeauthor: :email:`Pedro Algarvio (pedro@algarvio.me)`


    salt.utils.parsers
    ~~~~~~~~~~~~~~~~~~

    This is where all the black magic happens on all of salt's CLI tools.
'''
# pylint: disable=missing-docstring,protected-access,too-many-ancestors,too-few-public-methods
# pylint: disable=attribute-defined-outside-init,no-self-use

# Import python libs
from __future__ import absolute_import, print_function
import os
import sys
import signal
import getpass
import logging
import optparse
import traceback
import yaml
from functools import partial


# Import salt libs
import salt.config as config
import salt.defaults.exitcodes
import salt.log.setup as log
import salt.syspaths as syspaths
import salt.version as version
import salt.utils
import salt.utils.args
import salt.utils.xdg
import salt.utils.jid
from salt.utils import kinds
from salt.defaults import DEFAULT_TARGET_DELIM
from salt.utils.validate.path import is_writeable
from salt.utils.verify import verify_files
import salt.exceptions
import salt.ext.six as six
from salt.ext.six.moves import range  # pylint: disable=import-error,redefined-builtin
from salt.utils.yamldumper import SafeOrderedDumper


def _sorted(mixins_or_funcs):
    return sorted(
        mixins_or_funcs, key=lambda mf: getattr(mf, '_mixin_prio_', 1000)
    )


class MixInMeta(type):
    # This attribute here won't actually do anything. But, if you need to
    # specify an order or a dependency within the mix-ins, please define the
    # attribute on your own MixIn
    _mixin_prio_ = 0

    def __new__(mcs, name, bases, attrs):
        instance = super(MixInMeta, mcs).__new__(mcs, name, bases, attrs)
        if not hasattr(instance, '_mixin_setup'):
            raise RuntimeError(
                'Don\'t subclass {0} in {1} if you\'re not going to use it '
                'as a salt parser mix-in.'.format(mcs.__name__, name)
            )
        return instance


class OptionParserMeta(MixInMeta):
    def __new__(mcs, name, bases, attrs):
        instance = super(OptionParserMeta, mcs).__new__(mcs,
                                                        name,
                                                        bases,
                                                        attrs)
        if not hasattr(instance, '_mixin_setup_funcs'):
            instance._mixin_setup_funcs = []
        if not hasattr(instance, '_mixin_process_funcs'):
            instance._mixin_process_funcs = []
        if not hasattr(instance, '_mixin_after_parsed_funcs'):
            instance._mixin_after_parsed_funcs = []
        if not hasattr(instance, '_mixin_before_exit_funcs'):
            instance._mixin_before_exit_funcs = []

        for base in _sorted(bases + (instance,)):
            func = getattr(base, '_mixin_setup', None)
            if func is not None and func not in instance._mixin_setup_funcs:
                instance._mixin_setup_funcs.append(func)

            func = getattr(base, '_mixin_after_parsed', None)
            if func is not None and func not in \
                    instance._mixin_after_parsed_funcs:
                instance._mixin_after_parsed_funcs.append(func)

            func = getattr(base, '_mixin_before_exit', None)
            if func is not None and func not in \
                    instance._mixin_before_exit_funcs:
                instance._mixin_before_exit_funcs.append(func)

            # Mark process_<opt> functions with the base priority for sorting
            for func in dir(base):
                if not func.startswith('process_'):
                    continue

                func = getattr(base, func)
                if getattr(func, '_mixin_prio_', None) is not None:
                    # Function already has the attribute set, don't override it
                    continue

                if six.PY2:
                    func.__func__._mixin_prio_ = getattr(
                        base, '_mixin_prio_', 1000
                    )
                else:
                    func._mixin_prio_ = getattr(
                        base, '_mixin_prio_', 1000
                    )

        return instance


class CustomOption(optparse.Option, object):
    def take_action(self, action, dest, *args, **kwargs):
        # see https://github.com/python/cpython/blob/master/Lib/optparse.py#L786
        self.explicit = True
        return optparse.Option.take_action(self, action, dest, *args, **kwargs)


class OptionParser(optparse.OptionParser, object):
    VERSION = version.__saltstack_version__.formatted_version

    usage = '%prog [options]'

    epilog = ('You can find additional help about %prog issuing "man %prog" '
              'or on http://docs.saltstack.com')
    description = None

    # Private attributes
    _mixin_prio_ = 100

    # Setup multiprocessing logging queue listener
    _setup_mp_logging_listener_ = False

    def __init__(self, *args, **kwargs):
        kwargs.setdefault('version', '%prog {0}'.format(self.VERSION))
        kwargs.setdefault('usage', self.usage)
        if self.description:
            kwargs.setdefault('description', self.description)

        if self.epilog:
            kwargs.setdefault('epilog', self.epilog)

        kwargs.setdefault('option_class', CustomOption)
        optparse.OptionParser.__init__(self, *args, **kwargs)

        if self.epilog and '%prog' in self.epilog:
            self.epilog = self.epilog.replace('%prog', self.get_prog_name())

    def add_option_group(self, *args, **kwargs):
        option_group = optparse.OptionParser.add_option_group(self, *args, **kwargs)
        option_group.option_class = CustomOption
        return option_group

    def parse_args(self, args=None, values=None):
        options, args = optparse.OptionParser.parse_args(self, args, values)
        if 'args_stdin' in options.__dict__ and options.args_stdin is True:
            # Read additional options and/or arguments from stdin and combine
            # them with the options and arguments from the command line.
            new_inargs = sys.stdin.readlines()
            new_inargs = [arg.rstrip('\r\n') for arg in new_inargs]
            new_options, new_args = optparse.OptionParser.parse_args(
                self,
                new_inargs)
            options.__dict__.update(new_options.__dict__)
            args.extend(new_args)

        if options.versions_report:
            self.print_versions_report()

        self.options, self.args = options, args

        # Let's get some proper sys.stderr logging as soon as possible!!!
        # This logging handler will be removed once the proper console or
        # logfile logging is setup.
        temp_log_level = getattr(self.options, 'log_level', None)
        log.setup_temp_logger(
            'error' if temp_log_level is None else temp_log_level
        )

        # Gather and run the process_<option> functions in the proper order
        process_option_funcs = []
        for option_key in options.__dict__:
            process_option_func = getattr(
                self, 'process_{0}'.format(option_key), None
            )
            if process_option_func is not None:
                process_option_funcs.append(process_option_func)

        for process_option_func in _sorted(process_option_funcs):
            try:
                process_option_func()
            except Exception as err:  # pylint: disable=broad-except
                logging.getLogger(__name__).exception(err)
                self.error(
                    'Error while processing {0}: {1}'.format(
                        process_option_func, traceback.format_exc(err)
                    )
                )

        # Run the functions on self._mixin_after_parsed_funcs
        for mixin_after_parsed_func in self._mixin_after_parsed_funcs:  # pylint: disable=no-member
            try:
                mixin_after_parsed_func(self)
            except Exception as err:  # pylint: disable=broad-except
                logging.getLogger(__name__).exception(err)
                self.error(
                    'Error while processing {0}: {1}'.format(
                        mixin_after_parsed_func, traceback.format_exc(err)
                    )
                )

        if self.config.get('conf_file', None) is not None:  # pylint: disable=no-member
            logging.getLogger(__name__).debug(
                'Configuration file path: {0}'.format(
                    self.config['conf_file']  # pylint: disable=no-member
                )
            )
        # Retain the standard behavior of optparse to return options and args
        return options, args

    def _populate_option_list(self, option_list, add_help=True):
        optparse.OptionParser._populate_option_list(
            self, option_list, add_help=add_help
        )
        for mixin_setup_func in self._mixin_setup_funcs:  # pylint: disable=no-member
            mixin_setup_func(self)

    def _add_version_option(self):
        optparse.OptionParser._add_version_option(self)
        self.add_option(
            '--versions-report',
            '-V',
            action='store_true',
            help='Show program\'s dependencies version number and exit.'
        )

    def print_versions_report(self, file=sys.stdout):  # pylint: disable=redefined-builtin
        print('\n'.join(version.versions_report()), file=file)
        self.exit(salt.defaults.exitcodes.EX_OK)

    def exit(self, status=0, msg=None):
        # Run the functions on self._mixin_after_parsed_funcs
        for mixin_before_exit_func in self._mixin_before_exit_funcs:  # pylint: disable=no-member
            try:
                mixin_before_exit_func(self)
            except Exception as err:  # pylint: disable=broad-except
                logger = logging.getLogger(__name__)
                logger.exception(err)
                logger.error(
                    'Error while processing {0}: {1}'.format(
                        mixin_before_exit_func, traceback.format_exc(err)
                    )
                )
        if self._setup_mp_logging_listener_ is True:
            # Stop the logging queue listener process
            log.shutdown_multiprocessing_logging_listener(daemonizing=True)
        if isinstance(msg, six.string_types) and msg and msg[-1] != '\n':
            msg = '{0}\n'.format(msg)
        optparse.OptionParser.exit(self, status, msg)

    def error(self, msg):
        """error(msg : string)

        Print a usage message incorporating 'msg' to stderr and exit.
        This keeps option parsing exit status uniform for all parsing errors.
        """
        self.print_usage(sys.stderr)
        self.exit(salt.defaults.exitcodes.EX_USAGE, '{0}: error: {1}\n'.format(self.get_prog_name(), msg))


class MergeConfigMixIn(six.with_metaclass(MixInMeta, object)):
    '''
    This mix-in will simply merge the CLI-passed options, by overriding the
    configuration file loaded settings.

    This mix-in should run last.
    '''
    _mixin_prio_ = six.MAXSIZE

    def _mixin_setup(self):
        if not hasattr(self, 'setup_config') and not hasattr(self, 'config'):
            # No configuration was loaded on this parser.
            # There's nothing to do here.
            return

        # Add an additional function that will merge the shell options with
        # the config options and if needed override them
        self._mixin_after_parsed_funcs.append(self.__merge_config_with_cli)

    def __merge_config_with_cli(self, *args):  # pylint: disable=unused-argument
        # Merge parser options
        for option in self.option_list:
            if option.dest is None:
                # --version does not have dest attribute set for example.
                # All options defined by us, even if not explicitly(by kwarg),
                # will have the dest attribute set
                continue

            # Get the passed value from shell. If empty get the default one
            default = self.defaults.get(option.dest)
            value = getattr(self.options, option.dest, default)

            if option.dest not in self.config:
                # There's no value in the configuration file
                if value is not None:
                    # There's an actual value, add it to the config
                    self.config[option.dest] = value
            elif value is not None and getattr(option, 'explicit', False):
                # Only set the value in the config file IF it was explicitly
                # specified by the user, this makes it possible to tweak settings
                # on the configuration files bypassing the shell option flags'
                # defaults
                self.config[option.dest] = value
            elif option.dest in self.config:
                # Let's update the option value with the one from the
                # configuration file. This allows the parsers to make use of
                # the updated value by using self.options.<option>
                setattr(self.options, option.dest, self.config[option.dest])

        # Merge parser group options if any
        for group in self.option_groups:
            for option in group.option_list:
                if option.dest is None:
                    continue
                # Get the passed value from shell. If empty get the default one
                default = self.defaults.get(option.dest)
                value = getattr(self.options, option.dest, default)
                if option.dest not in self.config:
                    # There's no value in the configuration file
                    if value is not None:
                        # There's an actual value, add it to the config
                        self.config[option.dest] = value
                elif value is not None and getattr(option, 'explicit', False):
                    # Only set the value in the config file IF it was explicitly
                    # specified by the user, this makes it possible to tweak
                    # settings on the configuration files bypassing the shell
                    # option flags' defaults
                    self.config[option.dest] = value
                elif option.dest in self.config:
                    # Let's update the option value with the one from the
                    # configuration file. This allows the parsers to make use
                    # of the updated value by using self.options.<option>
                    setattr(self.options,
                            option.dest,
                            self.config[option.dest])


class SaltfileMixIn(six.with_metaclass(MixInMeta, object)):
    _mixin_prio_ = -20

    def _mixin_setup(self):
        self.add_option(
            '--saltfile', default=None,
            help='Specify the path to a Saltfile. If not passed, one will be '
                 'searched for in the current working directory.'
        )

    def process_saltfile(self):
        if self.options.saltfile is None:
            # No one passed a Saltfile as an option, environment variable!?
            self.options.saltfile = os.environ.get('SALT_SALTFILE', None)

        if self.options.saltfile is None:
            # If we're here, no one passed a Saltfile either to the CLI tool or
            # as an environment variable.
            # Is there a Saltfile in the current directory?
            try:  # cwd may not exist if it was removed but salt was run from it
                saltfile = os.path.join(os.getcwd(), 'Saltfile')
            except OSError:
                saltfile = ''
            if os.path.isfile(saltfile):
                self.options.saltfile = saltfile
            else:
                saltfile = os.path.join(os.path.expanduser("~"), '.salt', 'Saltfile')
                if os.path.isfile(saltfile):
                    self.options.saltfile = saltfile
        else:
            saltfile = self.options.saltfile

        if not self.options.saltfile:
            # There's still no valid Saltfile? No need to continue...
            return

        if not os.path.isfile(self.options.saltfile):
            self.error(
                '\'{0}\' file does not exist.\n'.format(self.options.saltfile)
            )

        # Make sure we have an absolute path
        self.options.saltfile = os.path.abspath(self.options.saltfile)

        # Make sure we let the user know that we will be loading a Saltfile
        logging.getLogger(__name__).info(
            'Loading Saltfile from \'{0}\''.format(self.options.saltfile)
        )

        try:
            saltfile_config = config._read_conf_file(saltfile)
        except salt.exceptions.SaltConfigurationError as error:
            self.error(error.message)
            self.exit(salt.defaults.exitcodes.EX_GENERIC,
                      '{0}: error: {1}\n'.format(self.get_prog_name(), error.message))

        if not saltfile_config:
            # No configuration was loaded from the Saltfile
            return

        if self.get_prog_name() not in saltfile_config:
            # There's no configuration specific to the CLI tool. Stop!
            return

        # We just want our own configuration
        cli_config = saltfile_config[self.get_prog_name()]

        # If there are any options, who's names match any key from the loaded
        # Saltfile, we need to update its default value
        for option in self.option_list:
            if option.dest is None:
                # --version does not have dest attribute set for example.
                continue

            if option.dest not in cli_config:
                # If we don't have anything in Saltfile for this option, let's
                # continue processing right now
                continue

            # Get the passed value from shell. If empty get the default one
            default = self.defaults.get(option.dest)
            value = getattr(self.options, option.dest, default)
            if value != default:
                # The user passed an argument, we won't override it with the
                # one from Saltfile, if any
                continue

            # We reached this far! Set the Saltfile value on the option
            setattr(self.options, option.dest, cli_config[option.dest])
            option.explicit = True

        # Let's also search for options referred in any option groups
        for group in self.option_groups:
            for option in group.option_list:
                if option.dest is None:
                    continue

                if option.dest not in cli_config:
                    # If we don't have anything in Saltfile for this option,
                    # let's continue processing right now
                    continue

                # Get the passed value from shell. If empty get the default one
                default = self.defaults.get(option.dest)
                value = getattr(self.options, option.dest, default)
                if value != default:
                    # The user passed an argument, we won't override it with
                    # the one from Saltfile, if any
                    continue

                setattr(self.options, option.dest, cli_config[option.dest])
                option.explicit = True

        # Any left over value in the saltfile can now be safely added
        for key in cli_config:
            setattr(self.options, key, cli_config[key])


class HardCrashMixin(six.with_metaclass(MixInMeta, object)):
    _mixin_prio_ = 40
    _config_filename_ = None

    def _mixin_setup(self):
        hard_crash = os.environ.get('SALT_HARD_CRASH', False)
        self.add_option(
            '--hard-crash', action='store_true', default=hard_crash,
            help=('Raise any original exception rather than exiting gracefully. '
                  'Default: %default.')
        )


class NoParseMixin(six.with_metaclass(MixInMeta, object)):
    _mixin_prio_ = 50

    def _mixin_setup(self):
        no_parse = os.environ.get('SALT_NO_PARSE', '')
        self.add_option(
            '--no-parse', default=no_parse,
            help=('Comma-separated list of named CLI arguments (i.e. '
                  'argname=value) which should not be parsed as Python '
                  'data types'),
            metavar='argname1,argname2,...',
        )

    def process_no_parse(self):
        if self.options.no_parse:
            try:
                self.options.no_parse = \
                    [x.strip() for x in self.options.no_parse.split(',')]
            except AttributeError:
                self.options.no_parse = []
        else:
            self.options.no_parse = []


class ConfigDirMixIn(six.with_metaclass(MixInMeta, object)):
    _mixin_prio_ = -10
    _config_filename_ = None
    _default_config_dir_ = syspaths.CONFIG_DIR
    _default_config_dir_env_var_ = 'SALT_CONFIG_DIR'

    def _mixin_setup(self):
        config_dir = os.environ.get(self._default_config_dir_env_var_, None)
        if not config_dir:
            config_dir = self._default_config_dir_
            logging.getLogger(__name__).debug('SYSPATHS setup as: {0}'.format(syspaths.CONFIG_DIR))
        self.add_option(
            '-c', '--config-dir', default=config_dir,
            help=('Pass in an alternative configuration directory. Default: '
                  '\'%default\'.')
        )

    def process_config_dir(self):
        self.options.config_dir = os.path.expanduser(self.options.config_dir)
        if not os.path.isdir(self.options.config_dir):
            # No logging is configured yet
            sys.stderr.write(
                'WARNING: CONFIG \'{0}\' directory does not exist.\n'.format(
                    self.options.config_dir
                )
            )

        # Make sure we have an absolute path
        self.options.config_dir = os.path.abspath(self.options.config_dir)

        if hasattr(self, 'setup_config'):
            if not hasattr(self, 'config'):
                self.config = {}
            try:
                self.config.update(self.setup_config())
            except (IOError, OSError) as exc:
                self.error(
                    'Failed to load configuration: {0}'.format(exc)
                )

    def get_config_file_path(self, configfile=None):
        if configfile is None:
            configfile = self._config_filename_
        return os.path.join(self.options.config_dir, configfile)


class LogLevelMixIn(six.with_metaclass(MixInMeta, object)):
    _mixin_prio_ = 10
    _default_logging_level_ = 'warning'
    _default_logging_logfile_ = None
    _logfile_config_setting_name_ = 'log_file'
    _loglevel_config_setting_name_ = 'log_level'
    _logfile_loglevel_config_setting_name_ = 'log_level_logfile'  # pylint: disable=invalid-name
    _skip_console_logging_config_ = False

    def _mixin_setup(self):
        if self._default_logging_logfile_ is None:
            # This is an attribute available for programmers, so, raise a
            # RuntimeError to let them know about the proper usage.
            raise RuntimeError(
                'Please set {0}._default_logging_logfile_'.format(
                    self.__class__.__name__
                )
            )
        group = self.logging_options_group = optparse.OptionGroup(
            self, 'Logging Options',
            'Logging options which override any settings defined on the '
            'configuration files.'
        )
        self.add_option_group(group)

        if not getattr(self, '_skip_console_logging_config_', False):
            group.add_option(
                '-l', '--log-level',
                dest=self._loglevel_config_setting_name_,
                choices=list(log.LOG_LEVELS),
                help='Console logging log level. One of {0}. Default: \'{1}\'.'.format(
                     ', '.join([repr(l) for l in log.SORTED_LEVEL_NAMES]),
                     self._default_logging_level_
                )
            )

        group.add_option(
            '--log-file',
            dest=self._logfile_config_setting_name_,
            default=None,
            help='Log file path. Default: \'{0}\'.'.format(
                self._default_logging_logfile_
            )
        )

        group.add_option(
            '--log-file-level',
            dest=self._logfile_loglevel_config_setting_name_,
            choices=list(log.LOG_LEVELS),
            help='Logfile logging log level. One of {0}. Default: \'{1}\'.'.format(
                 ', '.join([repr(l) for l in log.SORTED_LEVEL_NAMES]),
                 self._default_logging_level_
            )
        )

    def process_log_level(self):
        if not getattr(self.options, self._loglevel_config_setting_name_, None):
            # Log level is not set via CLI, checking loaded configuration
            if self.config.get(self._loglevel_config_setting_name_, None):
                # Is the regular log level setting set?
                setattr(self.options,
                        self._loglevel_config_setting_name_,
                        self.config.get(self._loglevel_config_setting_name_))
            else:
                # Nothing is set on the configuration? Let's use the CLI tool
                # defined default
                setattr(self.options,
                        self._loglevel_config_setting_name_,
                        self._default_logging_level_)

        # Setup extended logging right before the last step
        self._mixin_after_parsed_funcs.append(self.__setup_extended_logging)
        # Setup the console and log file configuration before the MP logging
        # listener because the MP logging listener may need that config.
        self._mixin_after_parsed_funcs.append(self.__setup_logfile_logger_config)
        self._mixin_after_parsed_funcs.append(self.__setup_console_logger_config)
        # Setup the multiprocessing log queue listener if enabled
        self._mixin_after_parsed_funcs.append(self._setup_mp_logging_listener)
        # Setup the multiprocessing log queue client if listener is enabled
        # and using Windows
        self._mixin_after_parsed_funcs.append(self._setup_mp_logging_client)
        # Setup the console as the last _mixin_after_parsed_func to run
        self._mixin_after_parsed_funcs.append(self.__setup_console_logger)

    def process_log_file(self):
        if not getattr(self.options, self._logfile_config_setting_name_, None):
            # Log file is not set via CLI, checking loaded configuration
            if self.config.get(self._logfile_config_setting_name_, None):
                # Is the regular log file setting set?
                setattr(self.options,
                        self._logfile_config_setting_name_,
                        self.config.get(self._logfile_config_setting_name_))
            else:
                # Nothing is set on the configuration? Let's use the CLI tool
                # defined default
                setattr(self.options,
                        self._logfile_config_setting_name_,
                        self._default_logging_logfile_)
                if self._logfile_config_setting_name_ in self.config:
                    # Remove it from config so it inherits from log_file
                    self.config.pop(self._logfile_config_setting_name_)

    def process_log_level_logfile(self):
        if not getattr(self.options, self._logfile_loglevel_config_setting_name_, None):
            # Log file level is not set via CLI, checking loaded configuration
            if self.config.get(self._logfile_loglevel_config_setting_name_, None):
                # Is the regular log file level setting set?
                setattr(self.options,
                        self._logfile_loglevel_config_setting_name_,
                        self.config.get(self._logfile_loglevel_config_setting_name_))
            else:
                # Nothing is set on the configuration? Let's use the CLI tool
                # defined default
                setattr(self.options,
                        self._logfile_loglevel_config_setting_name_,
                        # From the console log level config setting
                        self.config.get(
                            self._loglevel_config_setting_name_,
                            self._default_logging_level_
                        ))
                if self._logfile_loglevel_config_setting_name_ in self.config:
                    # Remove it from config so it inherits from log_level_logfile
                    self.config.pop(self._logfile_loglevel_config_setting_name_)

    def __setup_logfile_logger_config(self, *args):  # pylint: disable=unused-argument
        if self._logfile_loglevel_config_setting_name_ in self.config and not \
                self.config.get(self._logfile_loglevel_config_setting_name_):
            # Remove it from config so it inherits from log_level
            self.config.pop(self._logfile_loglevel_config_setting_name_)

        loglevel = getattr(self.options,
                           # From the options setting
                           self._logfile_loglevel_config_setting_name_,
                           # From the default setting
                           self._default_logging_level_
                           )

        logfile = getattr(self.options,
                          # From the options setting
                          self._logfile_config_setting_name_,
                          # From the default setting
                          self._default_logging_logfile_
                          )

        cli_log_path = 'cli_{0}_log_file'.format(
            self.get_prog_name().replace('-', '_')
        )
        if cli_log_path in self.config and not self.config.get(cli_log_path):
            # Remove it from config so it inherits from log_level_logfile
            self.config.pop(cli_log_path)

        if self._logfile_config_setting_name_ in self.config and not \
                self.config.get(self._logfile_config_setting_name_):
            # Remove it from config so it inherits from log_file
            self.config.pop(self._logfile_config_setting_name_)

        if self.config['verify_env']:
            # Verify the logfile if it was explicitly set but do not try to
            # verify the default
            if logfile is not None and not logfile.startswith(('tcp://', 'udp://', 'file://')):
                # Logfile is not using Syslog, verify
                current_umask = os.umask(0o027)
                verify_files([logfile], self.config['user'])
                os.umask(current_umask)

        if logfile is None:
            # Use the default setting if the logfile wasn't explicity set
            logfile = self._default_logging_logfile_

        cli_log_file_fmt = 'cli_{0}_log_file_fmt'.format(
            self.get_prog_name().replace('-', '_')
        )
        if cli_log_file_fmt in self.config and not \
                self.config.get(cli_log_file_fmt):
            # Remove it from config so it inherits from log_fmt_logfile
            self.config.pop(cli_log_file_fmt)

        if self.config.get('log_fmt_logfile', None) is None:
            # Remove it from config so it inherits from log_fmt_console
            self.config.pop('log_fmt_logfile', None)

        log_file_fmt = self.config.get(
            'log_fmt_logfile',
            self.config.get(
                'log_fmt_console',
                self.config.get(
                    'log_fmt',
                    config._DFLT_LOG_FMT_CONSOLE
                )
            )
        )

        if self.config.get('log_datefmt_logfile', None) is None:
            # Remove it from config so it inherits from log_datefmt_console
            self.config.pop('log_datefmt_logfile', None)

        if self.config.get('log_datefmt_console', None) is None:
            # Remove it from config so it inherits from log_datefmt
            self.config.pop('log_datefmt_console', None)

        log_file_datefmt = self.config.get(
            'log_datefmt_logfile',
            self.config.get(
                'log_datefmt_console',
                self.config.get(
                    'log_datefmt',
                    '%Y-%m-%d %H:%M:%S'
                )
            )
        )

        if not is_writeable(logfile, check_parent=True):
            # Since we're not be able to write to the log file or its parent
            # directory (if the log file does not exit), are we the same user
            # as the one defined in the configuration file?
            current_user = salt.utils.get_user()
            if self.config['user'] != current_user:
                # Yep, not the same user!
                # Is the current user in ACL?
                acl = self.config['publisher_acl']
                if salt.utils.check_whitelist_blacklist(current_user, whitelist=six.iterkeys(acl)):
                    # Yep, the user is in ACL!
                    # Let's write the logfile to its home directory instead.
                    xdg_dir = salt.utils.xdg.xdg_config_dir()
                    user_salt_dir = (xdg_dir if os.path.isdir(xdg_dir) else
                                     os.path.expanduser('~/.salt'))

                    if not os.path.isdir(user_salt_dir):
                        os.makedirs(user_salt_dir, 0o750)
                    logfile_basename = os.path.basename(
                        self._default_logging_logfile_
                    )
                    logging.getLogger(__name__).debug(
                        'The user \'{0}\' is not allowed to write to \'{1}\'. '
                        'The log file will be stored in '
                        '\'~/.salt/\'{2}\'.log\''.format(
                            current_user,
                            logfile,
                            logfile_basename
                        )
                    )
                    logfile = os.path.join(
                        user_salt_dir, '{0}.log'.format(logfile_basename)
                    )

            # If we haven't changed the logfile path and it's not writeable,
            # salt will fail once we try to setup the logfile logging.

        # Log rotate options
        log_rotate_max_bytes = self.config.get('log_rotate_max_bytes', 0)
        log_rotate_backup_count = self.config.get('log_rotate_backup_count', 0)
        if not salt.utils.is_windows():
            # Not supported on platforms other than Windows.
            # Other platforms may use an external tool such as 'logrotate'
            if log_rotate_max_bytes != 0:
                logging.getLogger(__name__).warning('\'log_rotate_max_bytes\' is only supported on Windows')
                log_rotate_max_bytes = 0
            if log_rotate_backup_count != 0:
                logging.getLogger(__name__).warning('\'log_rotate_backup_count\' is only supported on Windows')
                log_rotate_backup_count = 0

        # Save the settings back to the configuration
        self.config[self._logfile_config_setting_name_] = logfile
        self.config[self._logfile_loglevel_config_setting_name_] = loglevel
        self.config['log_fmt_logfile'] = log_file_fmt
        self.config['log_datefmt_logfile'] = log_file_datefmt
        self.config['log_rotate_max_bytes'] = log_rotate_max_bytes
        self.config['log_rotate_backup_count'] = log_rotate_backup_count

    def setup_logfile_logger(self):
        if salt.utils.is_windows() and self._setup_mp_logging_listener_:
            # On Windows when using a logging listener, all log file logging
            # will go through the logging listener.
            return

        logfile = self.config[self._logfile_config_setting_name_]
        loglevel = self.config[self._logfile_loglevel_config_setting_name_]
        log_file_fmt = self.config['log_fmt_logfile']
        log_file_datefmt = self.config['log_datefmt_logfile']
        log_rotate_max_bytes = self.config['log_rotate_max_bytes']
        log_rotate_backup_count = self.config['log_rotate_backup_count']

        log.setup_logfile_logger(
            logfile,
            loglevel,
            log_format=log_file_fmt,
            date_format=log_file_datefmt,
            max_bytes=log_rotate_max_bytes,
            backup_count=log_rotate_backup_count
        )
        for name, level in six.iteritems(self.config.get('log_granular_levels', {})):
            log.set_logger_level(name, level)

    def __setup_extended_logging(self, *args):  # pylint: disable=unused-argument
        if salt.utils.is_windows() and self._setup_mp_logging_listener_:
            # On Windows when using a logging listener, all extended logging
            # will go through the logging listener.
            return
        log.setup_extended_logging(self.config)

    def _get_mp_logging_listener_queue(self):
        return log.get_multiprocessing_logging_queue()

    def _setup_mp_logging_listener(self, *args):  # pylint: disable=unused-argument
        if self._setup_mp_logging_listener_:
            log.setup_multiprocessing_logging_listener(
                self.config,
                self._get_mp_logging_listener_queue()
            )

    def _setup_mp_logging_client(self, *args):  # pylint: disable=unused-argument
        if salt.utils.is_windows() and self._setup_mp_logging_listener_:
            # On Windows, all logging including console and
            # log file logging will go through the multiprocessing
            # logging listener if it exists.
            # This will allow log file rotation on Windows
            # since only one process can own the log file
            # for log file rotation to work.
            log.setup_multiprocessing_logging(
                self._get_mp_logging_listener_queue()
            )
            # Remove the temp logger and any other configured loggers since all of
            # our logging is going through the multiprocessing logging listener.
            log.shutdown_temp_logging()
            log.shutdown_console_logging()
            log.shutdown_logfile_logging()

    def __setup_console_logger_config(self, *args):  # pylint: disable=unused-argument
        # Since we're not going to be a daemon, setup the console logger
        logfmt = self.config.get(
            'log_fmt_console',
            self.config.get(
                'log_fmt',
                config._DFLT_LOG_FMT_CONSOLE
            )
        )

        if self.config.get('log_datefmt_console', None) is None:
            # Remove it from config so it inherits from log_datefmt
            self.config.pop('log_datefmt_console', None)

        datefmt = self.config.get(
            'log_datefmt_console',
            self.config.get(
                'log_datefmt',
                '%Y-%m-%d %H:%M:%S'
            )
        )

        # Save the settings back to the configuration
        self.config['log_fmt_console'] = logfmt
        self.config['log_datefmt_console'] = datefmt

    def __setup_console_logger(self, *args):  # pylint: disable=unused-argument
        # If daemon is set force console logger to quiet
        if getattr(self.options, 'daemon', False) is True:
            return

        if salt.utils.is_windows() and self._setup_mp_logging_listener_:
            # On Windows when using a logging listener, all console logging
            # will go through the logging listener.
            return

        # ensure that yaml stays valid with log output
        if getattr(self.options, 'output', None) == 'yaml':
            log_format = '# {0}'.format(self.config['log_fmt_console'])
        else:
            log_format = self.config['log_fmt_console']

        log.setup_console_logger(
            self.config['log_level'],
            log_format=log_format,
            date_format=self.config['log_datefmt_console']
        )
        for name, level in six.iteritems(self.config.get('log_granular_levels', {})):
            log.set_logger_level(name, level)


class RunUserMixin(six.with_metaclass(MixInMeta, object)):
    _mixin_prio_ = 20

    def _mixin_setup(self):
        self.add_option(
            '-u', '--user',
            help='Specify user to run {0}.'.format(self.get_prog_name())
        )


class DaemonMixIn(six.with_metaclass(MixInMeta, object)):
    _mixin_prio_ = 30

    def _mixin_setup(self):
        self.add_option(
            '-d', '--daemon',
            default=False,
            action='store_true',
            help='Run the {0} as a daemon.'.format(self.get_prog_name())
        )
        self.add_option(
            '--pid-file', dest='pidfile',
            default=os.path.join(
                syspaths.PIDFILE_DIR, '{0}.pid'.format(self.get_prog_name())
            ),
            help=('Specify the location of the pidfile. Default: \'%default\'.')
        )

    def _mixin_before_exit(self):
        if hasattr(self, 'config') and self.config.get('pidfile', ''):
            # We've loaded and merged options into the configuration, it's safe
            # to query about the pidfile
            if self.check_pidfile():
                os.unlink(self.config['pidfile'])

    def set_pidfile(self):
        from salt.utils.process import set_pidfile
        set_pidfile(self.config['pidfile'], self.config['user'])

    def check_pidfile(self):
        '''
        Report whether a pidfile exists
        '''
        from salt.utils.process import check_pidfile
        return check_pidfile(self.config['pidfile'])

    def get_pidfile(self):
        '''
        Return a pid contained in a pidfile
        '''
        from salt.utils.process import get_pidfile
        return get_pidfile(self.config['pidfile'])

    def daemonize_if_required(self):
        if self.options.daemon:
            if self._setup_mp_logging_listener_ is True:
                # Stop the logging queue listener for the current process
                # We'll restart it once forked
                log.shutdown_multiprocessing_logging_listener(daemonizing=True)

            # Late import so logging works correctly
            salt.utils.daemonize()

        # Setup the multiprocessing log queue listener if enabled
        self._setup_mp_logging_listener()

    def check_running(self):
        '''
        Check if a pid file exists and if it is associated with
        a running process.
        '''

        if self.check_pidfile():
            pid = self.get_pidfile()
            if not salt.utils.is_windows():
                if self.check_pidfile() and self.is_daemonized(pid) and not os.getppid() == pid:
                    return True
            else:
                # We have no os.getppid() on Windows. Best effort.
                if self.check_pidfile() and self.is_daemonized(pid):
                    return True
        return False

    def is_daemonized(self, pid):
        from salt.utils.process import os_is_running
        return os_is_running(pid)

    # Common methods for scripts which can daemonize
    def _install_signal_handlers(self):
        signal.signal(signal.SIGTERM, self._handle_signals)
        signal.signal(signal.SIGINT, self._handle_signals)

    def prepare(self):
        self.parse_args()

    def start(self):
        self.prepare()
        self._install_signal_handlers()

    def _handle_signals(self, signum, sigframe):  # pylint: disable=unused-argument
        msg = self.__class__.__name__
        if signum == signal.SIGINT:
            msg += ' received a SIGINT.'
        elif signum == signal.SIGTERM:
            msg += ' received a SIGTERM.'
        logging.getLogger(__name__).warning('{0} Exiting.'.format(msg))
        self.shutdown(exitmsg='{0} Exited.'.format(msg))

    def shutdown(self, exitcode=0, exitmsg=None):
        self.exit(exitcode, exitmsg)


class TargetOptionsMixIn(six.with_metaclass(MixInMeta, object)):

    _mixin_prio_ = 20

    selected_target_option = None

    def _mixin_setup(self):
        group = self.target_options_group = optparse.OptionGroup(
            self, 'Target Options', 'Target selection options.'
        )
        self.add_option_group(group)
        group.add_option(
            '-E', '--pcre',
            default=False,
            action='store_true',
            help=('Instead of using shell globs to evaluate the target '
                  'servers, use pcre regular expressions.')
        )
        group.add_option(
            '-L', '--list',
            default=False,
            action='store_true',
            help=('Instead of using shell globs to evaluate the target '
                  'servers, take a comma or space delimited list of '
                  'servers.')
        )
        group.add_option(
            '-G', '--grain',
            default=False,
            action='store_true',
            help=('Instead of using shell globs to evaluate the target '
                  'use a grain value to identify targets, the syntax '
                  'for the target is the grain key followed by a glob'
                  'expression: "os:Arch*".')
        )
        group.add_option(
            '-P', '--grain-pcre',
            default=False,
            action='store_true',
            help=('Instead of using shell globs to evaluate the target '
                  'use a grain value to identify targets, the syntax '
                  'for the target is the grain key followed by a pcre '
                  'regular expression: "os:Arch.*".')
        )
        group.add_option(
            '-N', '--nodegroup',
            default=False,
            action='store_true',
            help=('Instead of using shell globs to evaluate the target '
                  'use one of the predefined nodegroups to identify a '
                  'list of targets.')
        )
        group.add_option(
            '-R', '--range',
            default=False,
            action='store_true',
            help=('Instead of using shell globs to evaluate the target '
                  'use a range expression to identify targets. '
                  'Range expressions look like %cluster.')
        )

        group = self.additional_target_options_group = optparse.OptionGroup(
            self,
            'Additional Target Options',
            'Additional options for minion targeting.'
        )
        self.add_option_group(group)
        group.add_option(
            '--delimiter',
            default=DEFAULT_TARGET_DELIM,
            help=('Change the default delimiter for matching in multi-level '
                  'data structures. Default: \'%default\'.')
        )

        self._create_process_functions()

    def _create_process_functions(self):
        for option in self.target_options_group.option_list:
            def process(opt):
                if getattr(self.options, opt.dest):
                    self.selected_target_option = opt.dest

            funcname = 'process_{0}'.format(option.dest)
            if not hasattr(self, funcname):
                setattr(self, funcname, partial(process, option))

    def _mixin_after_parsed(self):
        group_options_selected = [
            option for option in self.target_options_group.option_list if
            getattr(self.options, option.dest) is True
        ]
        if len(group_options_selected) > 1:
            self.error(
                'The options {0} are mutually exclusive. Please only choose '
                'one of them'.format('/'.join(
                    [option.get_opt_string()
                     for option in group_options_selected]))
            )
        self.config['selected_target_option'] = self.selected_target_option


class ExtendedTargetOptionsMixIn(TargetOptionsMixIn):
    def _mixin_setup(self):
        TargetOptionsMixIn._mixin_setup(self)
        group = self.target_options_group
        group.add_option(
            '-C', '--compound',
            default=False,
            action='store_true',
            help=('The compound target option allows for multiple target '
                  'types to be evaluated, allowing for greater granularity in '
                  'target matching. The compound target is space delimited, '
                  'targets other than globs are preceded with an identifier '
                  'matching the specific targets argument type: salt '
                  '\'G@os:RedHat and webser* or E@database.*\'.')
        )
        group.add_option(
            '-I', '--pillar',
            default=False,
            dest='pillar_target',
            action='store_true',
            help=('Instead of using shell globs to evaluate the target '
                  'use a pillar value to identify targets, the syntax '
                  'for the target is the pillar key followed by a glob '
                  'expression: "role:production*".')
        )
        group.add_option(
            '-J', '--pillar-pcre',
            default=False,
            action='store_true',
            help=('Instead of using shell globs to evaluate the target '
                  'use a pillar value to identify targets, the syntax '
                  'for the target is the pillar key followed by a pcre '
                  'regular expression: "role:prod.*".')
        )
        group.add_option(
            '-S', '--ipcidr',
            default=False,
            action='store_true',
            help=('Match based on Subnet (CIDR notation) or IP address.')
        )

        self._create_process_functions()

    def process_pillar_target(self):
        if self.options.pillar_target:
            self.selected_target_option = 'pillar'


class TimeoutMixIn(six.with_metaclass(MixInMeta, object)):
    _mixin_prio_ = 10

    def _mixin_setup(self):
        if not hasattr(self, 'default_timeout'):
            raise RuntimeError(
                'You need to define the \'default_timeout\' attribute '
                'on {0}'.format(self.__class__.__name__)
            )
        self.add_option(
            '-t', '--timeout',
            type=int,
            default=self.default_timeout,
            help=('Change the timeout, if applicable, for the running '
                  'command (in seconds). Default: %default.')
        )


class ArgsStdinMixIn(six.with_metaclass(MixInMeta, object)):
    _mixin_prio_ = 10

    def _mixin_setup(self):
        self.add_option(
            '--args-stdin',
            default=False,
            dest='args_stdin',
            action='store_true',
            help=('Read additional options and/or arguments from stdin. '
                  'Each entry is newline separated.')
        )


class ProxyIdMixIn(six.with_metaclass(MixInMeta, object)):
    _mixin_prio = 40

    def _mixin_setup(self):
        self.add_option(
            '--proxyid',
            default=None,
            dest='proxyid',
            help=('Id for this proxy.')
        )


class CacheDirMixIn(six.with_metaclass(MixInMeta, object)):
    _mixin_prio = 40

    def _mixin_setup(self):
        self.add_option(
            '--cachedir',
            default='/var/cache/salt/',
            dest='cachedir',
            help=('Cache Directory')
        )


class OutputOptionsMixIn(six.with_metaclass(MixInMeta, object)):

    _mixin_prio_ = 40
    _include_text_out_ = False

    selected_output_option = None

    def _mixin_setup(self):
        group = self.output_options_group = optparse.OptionGroup(
            self, 'Output Options', 'Configure your preferred output format.'
        )
        self.add_option_group(group)

        group.add_option(
            '--out', '--output',
            dest='output',
            help=(
                'Print the output from the \'{0}\' command using the '
                'specified outputter.'.format(
                    self.get_prog_name(),
                )
            )
        )
        group.add_option(
            '--out-indent', '--output-indent',
            dest='output_indent',
            default=None,
            type=int,
            help=('Print the output indented by the provided value in spaces. '
                  'Negative values disables indentation. Only applicable in '
                  'outputters that support indentation.')
        )
        group.add_option(
            '--out-file', '--output-file',
            dest='output_file',
            default=None,
            help='Write the output to the specified file.'
        )
        group.add_option(
            '--out-file-append', '--output-file-append',
            action='store_true',
            dest='output_file_append',
            default=False,
            help='Append the output to the specified file.'
        )
        group.add_option(
            '--no-color', '--no-colour',
            default=False,
            action='store_true',
            help='Disable all colored output.'
        )
        group.add_option(
            '--force-color', '--force-colour',
            default=False,
            action='store_true',
            help='Force colored output.'
        )
        group.add_option(
            '--state-output', '--state_output',
            default=None,
            help=('Override the configured state_output value for minion '
                  'output. One of \'full\', \'terse\', \'mixed\', \'changes\' or \'filter\'. '
                  'Default: \'%default\'.')
        )
        group.add_option(
            '--state-verbose', '--state_verbose',
            default=None,
            help=('Override the configured state_verbose value for minion '
                  'output. Set to True or False. Default: %default.')
        )

        for option in self.output_options_group.option_list:
            def process(opt):
                default = self.defaults.get(opt.dest)
                if getattr(self.options, opt.dest, default) is False:
                    return
                self.selected_output_option = opt.dest

            funcname = 'process_{0}'.format(option.dest)
            if not hasattr(self, funcname):
                setattr(self, funcname, partial(process, option))

    def process_output(self):
        self.selected_output_option = self.options.output

    def process_output_file(self):
        if self.options.output_file is not None and self.options.output_file_append is False:
            if os.path.isfile(self.options.output_file):
                try:
                    with salt.utils.fopen(self.options.output_file, 'w') as ofh:
                        # Make this a zero length filename instead of removing
                        # it. This way we keep the file permissions.
                        ofh.write('')
                except (IOError, OSError) as exc:
                    self.error(
                        '{0}: Access denied: {1}'.format(
                            self.options.output_file,
                            exc
                        )
                    )

    def process_state_verbose(self):
        if self.options.state_verbose == "True" or self.options.state_verbose == "true":
            self.options.state_verbose = True
        elif self.options.state_verbose == "False" or self.options.state_verbose == "false":
            self.options.state_verbose = False

    def _mixin_after_parsed(self):
        group_options_selected = [
            option for option in self.output_options_group.option_list if (
                getattr(self.options, option.dest) and
                (option.dest.endswith('_out') or option.dest == 'output'))
        ]
        if len(group_options_selected) > 1:
            self.error(
                'The options {0} are mutually exclusive. Please only choose '
                'one of them'.format('/'.join([
                    option.get_opt_string() for
                    option in group_options_selected
                ]))
            )
        self.config['selected_output_option'] = self.selected_output_option


class ExecutionOptionsMixIn(six.with_metaclass(MixInMeta, object)):
    _mixin_prio_ = 10

    def _mixin_setup(self):
        group = self.execution_group = optparse.OptionGroup(
            self,
            'Execution Options',
            # Include description here as a string
        )
        group.add_option(
            '-L', '--location',
            default=None,
            help='Specify which region to connect to.'
        )
        group.add_option(
            '-a', '--action',
            default=None,
            help='Perform an action that may be specific to this cloud '
                 'provider. This argument requires one or more instance '
                 'names to be specified.'
        )
        group.add_option(
            '-f', '--function',
            nargs=2,
            default=None,
            metavar='<FUNC-NAME> <PROVIDER>',
            help='Perform an function that may be specific to this cloud '
                 'provider, that does not apply to an instance. This '
                 'argument requires a provider to be specified (i.e.: nova).'
        )
        group.add_option(
            '-p', '--profile',
            default=None,
            help='Create an instance using the specified profile.'
        )
        group.add_option(
            '-m', '--map',
            default=None,
            help='Specify a cloud map file to use for deployment. This option '
                 'may be used alone, or in conjunction with -Q, -F, -S or -d. '
                 'The map can also be filtered by a list of VM names.'
        )
        group.add_option(
            '-H', '--hard',
            default=False,
            action='store_true',
            help='Delete all VMs that are not defined in the map file. '
                 'CAUTION!!! This operation can irrevocably destroy VMs! It '
                 'must be explicitly enabled in the cloud config file.'
        )
        group.add_option(
            '-d', '--destroy',
            default=False,
            action='store_true',
            help='Destroy the specified instance(s).'
        )
        group.add_option(
            '--no-deploy',
            default=True,
            dest='deploy',
            action='store_false',
            help='Don\'t run a deploy script after instance creation.'
        )
        group.add_option(
            '-P', '--parallel',
            default=False,
            action='store_true',
            help='Build all of the specified instances in parallel.'
        )
        group.add_option(
            '-u', '--update-bootstrap',
            default=False,
            action='store_true',
            help='Update salt-bootstrap to the latest stable bootstrap release.'
        )
        group.add_option(
            '-y', '--assume-yes',
            default=False,
            action='store_true',
            help='Default "yes" in answer to all confirmation questions.'
        )
        group.add_option(
            '-k', '--keep-tmp',
            default=False,
            action='store_true',
            help='Do not remove files from /tmp/ after deploy.sh finishes.'
        )
        group.add_option(
            '--show-deploy-args',
            default=False,
            action='store_true',
            help='Include the options used to deploy the minion in the data '
                 'returned.'
        )
        group.add_option(
            '--script-args',
            default=None,
            help='Script arguments to be fed to the bootstrap script when '
                 'deploying the VM.'
        )
        group.add_option(
            '-b', '--bootstrap',
            nargs=1,
            default=False,
            metavar='<HOST> [MINION_ID] [OPTIONS...]',
            help='Bootstrap an existing machine.'
        )
        self.add_option_group(group)

    def process_function(self):
        if self.options.function:
            self.function_name, self.function_provider = self.options.function
            if self.function_provider.startswith('-') or \
                    '=' in self.function_provider:
                self.error(
                    '--function expects two arguments: <function-name> '
                    '<provider>'
                )


class CloudQueriesMixIn(six.with_metaclass(MixInMeta, object)):
    _mixin_prio_ = 20

    selected_query_option = None

    def _mixin_setup(self):
        group = self.cloud_queries_group = optparse.OptionGroup(
            self,
            'Query Options',
            # Include description here as a string
        )
        group.add_option(
            '-Q', '--query',
            default=False,
            action='store_true',
            help=('Execute a query and return some information about the '
                  'nodes running on configured cloud providers.')
        )
        group.add_option(
            '-F', '--full-query',
            default=False,
            action='store_true',
            help=('Execute a query and return all information about the '
                  'nodes running on configured cloud providers.')
        )
        group.add_option(
            '-S', '--select-query',
            default=False,
            action='store_true',
            help=('Execute a query and return select information about '
                  'the nodes running on configured cloud providers.')
        )
        group.add_option(
            '--list-providers',
            default=False,
            action='store_true',
            help='Display a list of configured providers.'
        )
        group.add_option(
            '--list-profiles',
            default=None,
            action='store',
            help='Display a list of configured profiles. Pass in a cloud '
                 'provider to view the provider\'s associated profiles, '
                 'such as digital_ocean, or pass in "all" to list all the '
                 'configured profiles.'
        )
        self.add_option_group(group)
        self._create_process_functions()

    def _create_process_functions(self):
        for option in self.cloud_queries_group.option_list:
            def process(opt):
                if getattr(self.options, opt.dest):
                    query = 'list_nodes'
                    if opt.dest == 'full_query':
                        query += '_full'
                    elif opt.dest == 'select_query':
                        query += '_select'
                    elif opt.dest == 'list_providers':
                        query = 'list_providers'
                        if self.args:
                            self.error(
                                '\'--list-providers\' does not accept any '
                                'arguments'
                            )
                    elif opt.dest == 'list_profiles':
                        query = 'list_profiles'
                        option_dict = vars(self.options)
                        if option_dict.get('list_profiles') == '--list-providers':
                            self.error(
                                '\'--list-profiles\' does not accept '
                                '\'--list-providers\' as an argument'
                            )
                    self.selected_query_option = query

            funcname = 'process_{0}'.format(option.dest)
            if not hasattr(self, funcname):
                setattr(self, funcname, partial(process, option))

    def _mixin_after_parsed(self):
        group_options_selected = [
            option for option in self.cloud_queries_group.option_list if
            getattr(self.options, option.dest) is not False and
            getattr(self.options, option.dest) is not None
        ]
        if len(group_options_selected) > 1:
            self.error(
                'The options {0} are mutually exclusive. Please only choose '
                'one of them'.format('/'.join([
                    option.get_opt_string() for option in
                    group_options_selected
                ]))
            )
        self.config['selected_query_option'] = self.selected_query_option


class CloudProvidersListsMixIn(six.with_metaclass(MixInMeta, object)):
    _mixin_prio_ = 30

    def _mixin_setup(self):
        group = self.providers_listings_group = optparse.OptionGroup(
            self,
            'Cloud Providers Listings',
            # Include description here as a string
        )
        group.add_option(
            '--list-locations',
            default=None,
            help=('Display a list of locations available in configured cloud '
                  'providers. Pass the cloud provider that available '
                  'locations are desired on, aka "linode", or pass "all" to '
                  'list locations for all configured cloud providers.')
        )
        group.add_option(
            '--list-images',
            default=None,
            help=('Display a list of images available in configured cloud '
                  'providers. Pass the cloud provider that available images '
                  'are desired on, aka "linode", or pass "all" to list images '
                  'for all configured cloud providers.')
        )
        group.add_option(
            '--list-sizes',
            default=None,
            help=('Display a list of sizes available in configured cloud '
                  'providers. Pass the cloud provider that available sizes '
                  'are desired on, aka "AWS", or pass "all" to list sizes '
                  'for all configured cloud providers.')
        )
        self.add_option_group(group)

    def _mixin_after_parsed(self):
        list_options_selected = [
            option for option in self.providers_listings_group.option_list if
            getattr(self.options, option.dest) is not None
        ]
        if len(list_options_selected) > 1:
            self.error(
                'The options {0} are mutually exclusive. Please only choose '
                'one of them'.format(
                    '/'.join([
                        option.get_opt_string() for option in
                        list_options_selected
                    ])
                )
            )


class ProfilingPMixIn(six.with_metaclass(MixInMeta, object)):
    _mixin_prio_ = 130

    def _mixin_setup(self):
        group = self.profiling_group = optparse.OptionGroup(
            self,
            'Profiling support',
            # Include description here as a string
        )

        group.add_option(
            '--profiling-path',
            dest='profiling_path',
            default='/tmp/stats',
            help=('Folder that will hold all stats generations path. Default: \'%default\'.')
        )
        group.add_option(
            '--enable-profiling',
            dest='profiling_enabled',
            default=False,
            action='store_true',
            help=('Enable generating profiling stats. See also: --profiling-path.')
        )
        self.add_option_group(group)


class CloudCredentialsMixIn(six.with_metaclass(MixInMeta, object)):
    _mixin_prio_ = 30

    def _mixin_setup(self):
        group = self.cloud_credentials_group = optparse.OptionGroup(
            self,
            'Cloud Credentials',
            # Include description here as a string
        )
        group.add_option(
            '--set-password',
            default=None,
            nargs=2,
            metavar='<USERNAME> <PROVIDER>',
            help=('Configure password for a cloud provider and save it to the keyring. '
                  'PROVIDER can be specified with or without a driver, for example: '
                  '"--set-password bob rackspace" or more specific '
                  '"--set-password bob rackspace:openstack" '
                  'Deprecated.')
        )
        self.add_option_group(group)

    def process_set_password(self):
        if self.options.set_password:
            raise RuntimeError(
                'This functionality is not supported; '
                'please see the keyring module at http://docs.saltstack.com/en/latest/topics/sdb/'
            )


class EAuthMixIn(six.with_metaclass(MixInMeta, object)):
    _mixin_prio_ = 30

    def _mixin_setup(self):
        group = self.eauth_group = optparse.OptionGroup(
            self,
            'External Authentication',
            # Include description here as a string
        )
        group.add_option(
            '-a', '--auth', '--eauth', '--external-auth',
            default='',
            dest='eauth',
            help=('Specify an external authentication system to use.')
        )
        group.add_option(
            '-T', '--make-token',
            default=False,
            dest='mktoken',
            action='store_true',
            help=('Generate and save an authentication token for re-use. The '
                  'token is generated and made available for the period '
                  'defined in the Salt Master.')
        )
        group.add_option(
            '--username',
            dest='username',
            nargs=1,
            help=('Username for external authentication.')
        )
        group.add_option(
            '--password',
            dest='password',
            nargs=1,
            help=('Password for external authentication.')
        )
        self.add_option_group(group)


class MasterOptionParser(six.with_metaclass(OptionParserMeta,
                                            OptionParser,
                                            ConfigDirMixIn,
                                            MergeConfigMixIn,
                                            LogLevelMixIn,
                                            RunUserMixin,
                                            DaemonMixIn,
                                            SaltfileMixIn)):

    description = 'The Salt Master, used to control the Salt Minions'

    # ConfigDirMixIn config filename attribute
    _config_filename_ = 'master'
    # LogLevelMixIn attributes
    _default_logging_logfile_ = config.DEFAULT_MASTER_OPTS['log_file']
    _setup_mp_logging_listener_ = True

    def setup_config(self):
        return config.master_config(self.get_config_file_path())


class MinionOptionParser(six.with_metaclass(OptionParserMeta,
                                            MasterOptionParser)):  # pylint: disable=no-init

    description = (
        'The Salt Minion, receives commands from a remote Salt Master'
    )

    # ConfigDirMixIn config filename attribute
    _config_filename_ = 'minion'
    # LogLevelMixIn attributes
    _default_logging_logfile_ = config.DEFAULT_MINION_OPTS['log_file']
    _setup_mp_logging_listener_ = True

    def setup_config(self):
        opts = config.minion_config(self.get_config_file_path(),  # pylint: disable=no-member
                                    cache_minion_id=True,
                                    ignore_config_errors=False)
        # Optimization: disable multiprocessing logging if running as a
        #               daemon, without engines and without multiprocessing
        if not opts.get('engines') and not opts.get('multiprocessing', True) \
                and self.options.daemon:  # pylint: disable=no-member
            self._setup_mp_logging_listener_ = False
        return opts


class ProxyMinionOptionParser(six.with_metaclass(OptionParserMeta,
                                                 OptionParser,
                                                 ProxyIdMixIn,
                                                 ConfigDirMixIn,
                                                 MergeConfigMixIn,
                                                 LogLevelMixIn,
                                                 RunUserMixin,
                                                 DaemonMixIn,
                                                 SaltfileMixIn)):  # pylint: disable=no-init

    description = (
        'The Salt Proxy Minion, connects to and controls devices not able to run a minion.\n'
        'Receives commands from a remote Salt Master.'
    )

    # ConfigDirMixIn config filename attribute
    _config_filename_ = 'proxy'
    # LogLevelMixIn attributes
    _default_logging_logfile_ = config.DEFAULT_PROXY_MINION_OPTS['log_file']

    def setup_config(self):
        try:
            minion_id = self.values.proxyid
        except AttributeError:
            minion_id = None

        return config.proxy_config(self.get_config_file_path(),
                                    cache_minion_id=False,
                                    minion_id=minion_id)


class SyndicOptionParser(six.with_metaclass(OptionParserMeta,
                                            OptionParser,
                                            ConfigDirMixIn,
                                            MergeConfigMixIn,
                                            LogLevelMixIn,
                                            RunUserMixin,
                                            DaemonMixIn,
                                            SaltfileMixIn)):

    description = (
        'The Salt Syndic daemon, a special Minion that passes through commands from a\n'
        'higher Master. Scale Salt to thousands of hosts or across many different networks.'
    )

    # ConfigDirMixIn config filename attribute
    _config_filename_ = 'master'
    # LogLevelMixIn attributes
    _logfile_config_setting_name_ = 'syndic_log_file'
    _default_logging_level_ = config.DEFAULT_MASTER_OPTS['log_level']
    _default_logging_logfile_ = config.DEFAULT_MASTER_OPTS[_logfile_config_setting_name_]
    _setup_mp_logging_listener_ = True

    def setup_config(self):
        return config.syndic_config(
            self.get_config_file_path(),
            self.get_config_file_path('minion'))


class SaltCMDOptionParser(six.with_metaclass(OptionParserMeta,
                                             OptionParser,
                                             ConfigDirMixIn,
                                             MergeConfigMixIn,
                                             TimeoutMixIn,
                                             ExtendedTargetOptionsMixIn,
                                             OutputOptionsMixIn,
                                             LogLevelMixIn,
                                             HardCrashMixin,
                                             SaltfileMixIn,
                                             ArgsStdinMixIn,
                                             EAuthMixIn,
                                             NoParseMixin)):

    default_timeout = 5

    description = (
        'Salt allows for commands to be executed across a swath of remote systems in\n'
        'parallel, so they can be both controlled and queried with ease.'
    )

    usage = '%prog [options] \'<target>\' <function> [arguments]'

    # ConfigDirMixIn config filename attribute
    _config_filename_ = 'master'

    # LogLevelMixIn attributes
    _default_logging_level_ = config.DEFAULT_MASTER_OPTS['log_level']
    _default_logging_logfile_ = config.DEFAULT_MASTER_OPTS['log_file']

    try:
        os.getcwd()
    except OSError:
        sys.exit("Cannot access current working directory. Exiting!")

    def _mixin_setup(self):
        self.add_option(
            '-s', '--static',
            default=False,
            action='store_true',
            help=('Return the data from minions as a group after they '
                  'all return.')
        )
        self.add_option(
            '-p', '--progress',
            default=False,
            action='store_true',
            help=('Display a progress graph. Requires "progressbar" python package.')
        )
        self.add_option(
            '--failhard',
            default=False,
            action='store_true',
            help=('Stop batch execution upon first "bad" return.')
        )
        self.add_option(
            '--async',
            default=False,
            dest='async',
            action='store_true',
            help=('Run the salt command but don\'t wait for a reply.')
        )
        self.add_option(
            '--subset',
            default=0,
            type=int,
            help=('Execute the routine on a random subset of the targeted '
                  'minions. The minions will be verified that they have the '
                  'named function before executing.')
        )
        self.add_option(
            '-v', '--verbose',
            default=False,
            action='store_true',
            help=('Turn on command verbosity, display jid and active job '
                  'queries.')
        )
        self.add_option(
            '--hide-timeout',
            dest='show_timeout',
            default=True,
            action='store_false',
            help=('Hide minions that timeout.')
        )
        self.add_option(
            '--show-jid',
            default=False,
            action='store_true',
            help=('Display jid without the additional output of --verbose.')
        )
        self.add_option(
            '-b', '--batch',
            '--batch-size',
            default='',
            dest='batch',
            help=('Execute the salt job in batch mode, pass either the number '
                  'of minions to batch at a time, or the percentage of '
                  'minions to have running.')
        )
        self.add_option(
            '--batch-wait',
            default=0,
            dest='batch_wait',
            type=float,
            help=('Wait the specified time in seconds after each job is done '
                  'before freeing the slot in the batch for the next one.')
        )
        self.add_option(
            '--batch-safe-limit',
            default=0,
            dest='batch_safe_limit',
            type=int,
            help=('Execute the salt job in batch mode if the job would have '
                  'executed on more than this many minions.')
        )
        self.add_option(
            '--batch-safe-size',
            default=8,
            dest='batch_safe_size',
            help=('Batch size to use for batch jobs created by batch-safe-limit.')
        )
        self.add_option(
            '--return',
            default='',
            metavar='RETURNER',
            help=('Set an alternative return method. By default salt will '
                  'send the return data from the command back to the master, '
                  'but the return data can be redirected into any number of '
                  'systems, databases or applications.')
        )
        self.add_option(
            '--return_config',
            default='',
            metavar='RETURNER_CONF',
            help=('Set an alternative return method. By default salt will '
                  'send the return data from the command back to the master, '
                  'but the return data can be redirected into any number of '
                  'systems, databases or applications.')
        )
        self.add_option(
            '--return_kwargs',
            default={},
            metavar='RETURNER_KWARGS',
            help=('Set any returner options at the command line.')
        )
        self.add_option(
            '--module-executors',
            dest='module_executors',
            default=None,
            metavar='EXECUTOR_LIST',
            help=('Set an alternative list of executors to override the one '
                  'set in minion config.')
        )
        self.add_option(
            '--executor-opts',
            dest='executor_opts',
            default=None,
            metavar='EXECUTOR_OPTS',
            help=('Set alternate executor options if supported by executor. '
                  'Options set by minion config are used by default.')
        )
        self.add_option(
            '-d', '--doc', '--documentation',
            dest='doc',
            default=False,
            action='store_true',
            help=('Return the documentation for the specified module or for '
                  'all modules if none are specified.')
        )
        self.add_option(
            '--args-separator',
            dest='args_separator',
            default=',',
            help=('Set the special argument used as a delimiter between '
                  'command arguments of compound commands. This is useful '
                  'when one wants to pass commas as arguments to '
                  'some of the commands in a compound command.')
        )
        self.add_option(
            '--summary',
            dest='cli_summary',
            default=False,
            action='store_true',
            help=('Display summary information about a salt command.')
        )
        self.add_option(
            '--metadata',
            default='',
            metavar='METADATA',
            help=('Pass metadata into Salt, used to search jobs.')
        )
        self.add_option(
            '--output-diff',
            dest='state_output_diff',
            action='store_true',
            default=False,
            help=('Report only those states that have changed.')
        )
        self.add_option(
            '--config-dump',
            dest='config_dump',
            action='store_true',
            default=False,
            help=('Dump the master configuration values')
        )
        self.add_option(
            '--preview-target',
            dest='preview_target',
            action='store_true',
            default=False,
            help=('Show the minions expected to match a target. Does not issue any command.')
        )

    def _mixin_after_parsed(self):
        if len(self.args) <= 1 and not self.options.doc and not self.options.preview_target:
            try:
                self.print_help()
            except Exception:  # pylint: disable=broad-except
                # We get an argument that Python's optparser just can't deal
                # with. Perhaps stdout was redirected, or a file glob was
                # passed in. Regardless, we're in an unknown state here.
                sys.stdout.write('Invalid options passed. Please try -h for '
                                 'help.')  # Try to warn if we can.
                sys.exit(salt.defaults.exitcodes.EX_GENERIC)

        # Dump the master configuration file, exit normally at the end.
        if self.options.config_dump:
            cfg = config.master_config(self.get_config_file_path())
            sys.stdout.write(
                yaml.dump(
                    cfg,
                    default_flow_style=False,
                    Dumper=SafeOrderedDumper
                )
            )
            sys.exit(salt.defaults.exitcodes.EX_OK)

        if self.options.preview_target:
            # Insert dummy arg which won't be used
            self.args.append('not_a_valid_command')

        if self.options.doc:
            # Include the target
            if not self.args:
                self.args.insert(0, '*')
            if len(self.args) < 2:
                # Include the function
                self.args.insert(1, 'sys.doc')
            if self.args[1] != 'sys.doc':
                self.args.insert(1, 'sys.doc')
            if len(self.args) > 3:
                self.error('You can only get documentation for one method at one time.')

        if self.options.list:
            try:
                if ',' in self.args[0]:
                    self.config['tgt'] = self.args[0].replace(' ', '').split(',')
                else:
                    self.config['tgt'] = self.args[0].split()
            except IndexError:
                self.exit(42, '\nCannot execute command without defining a target.\n\n')
        else:
            try:
                self.config['tgt'] = self.args[0]
            except IndexError:
                self.exit(42, '\nCannot execute command without defining a target.\n\n')
        # Detect compound command and set up the data for it
        if self.args:
            try:
                if ',' in self.args[1]:
                    self.config['fun'] = self.args[1].split(',')
                    self.config['arg'] = [[]]
                    cmd_index = 0
                    if (self.args[2:].count(self.options.args_separator) ==
                            len(self.config['fun']) - 1):
                        # new style parsing: standalone argument separator
                        for arg in self.args[2:]:
                            if arg == self.options.args_separator:
                                cmd_index += 1
                                self.config['arg'].append([])
                            else:
                                self.config['arg'][cmd_index].append(arg)
                    else:
                        # old style parsing: argument separator can be inside args
                        for arg in self.args[2:]:
                            if self.options.args_separator in arg:
                                sub_args = arg.split(self.options.args_separator)
                                for sub_arg_index, sub_arg in enumerate(sub_args):
                                    if sub_arg:
                                        self.config['arg'][cmd_index].append(sub_arg)
                                    if sub_arg_index != len(sub_args) - 1:
                                        cmd_index += 1
                                        self.config['arg'].append([])
                            else:
                                self.config['arg'][cmd_index].append(arg)
                        if len(self.config['fun']) != len(self.config['arg']):
                            self.exit(42, 'Cannot execute compound command without '
                                          'defining all arguments.\n')
                    # parse the args and kwargs before sending to the publish
                    # interface
                    for i in range(len(self.config['arg'])):
                        self.config['arg'][i] = salt.utils.args.parse_input(
                            self.config['arg'][i],
                            no_parse=self.options.no_parse)
                else:
                    self.config['fun'] = self.args[1]
                    self.config['arg'] = self.args[2:]
                    # parse the args and kwargs before sending to the publish
                    # interface
                    self.config['arg'] = salt.utils.args.parse_input(
                        self.config['arg'],
                        no_parse=self.options.no_parse)
            except IndexError:
                self.exit(42, '\nIncomplete options passed.\n\n')

    def setup_config(self):
        return config.client_config(self.get_config_file_path())


class SaltCPOptionParser(six.with_metaclass(OptionParserMeta,
                                            OptionParser,
                                            OutputOptionsMixIn,
                                            ConfigDirMixIn,
                                            MergeConfigMixIn,
                                            TimeoutMixIn,
                                            TargetOptionsMixIn,
                                            LogLevelMixIn,
                                            HardCrashMixin,
                                            SaltfileMixIn)):
    description = (
        'salt-cp is NOT intended to broadcast large files, it is intended to handle text\n'
        'files. salt-cp can be used to distribute configuration files.'
    )

    usage = '%prog [options] \'<target>\' SOURCE DEST'

    default_timeout = 5

    # ConfigDirMixIn config filename attribute
    _config_filename_ = 'master'

    # LogLevelMixIn attributes
    _default_logging_level_ = config.DEFAULT_MASTER_OPTS['log_level']
    _default_logging_logfile_ = config.DEFAULT_MASTER_OPTS['log_file']

    def _mixin_setup(self):
        file_opts_group = optparse.OptionGroup(self, 'File Options')
        file_opts_group.add_option(
            '-n', '--no-compression',
            default=True,
            dest='compression',
            action='store_false',
            help='Disable gzip compression.'
        )
        self.add_option_group(file_opts_group)

    def _mixin_after_parsed(self):
        # salt-cp needs arguments
        if len(self.args) <= 1:
            self.print_help()
            self.error('Insufficient arguments')

        if self.options.list:
            if ',' in self.args[0]:
                self.config['tgt'] = self.args[0].split(',')
            else:
                self.config['tgt'] = self.args[0].split()
        else:
            self.config['tgt'] = self.args[0]
        self.config['src'] = [os.path.realpath(x) for x in self.args[1:-1]]
        self.config['dest'] = self.args[-1]
        self.config['gzip'] = True

    def setup_config(self):
        return config.master_config(self.get_config_file_path())


class SaltKeyOptionParser(six.with_metaclass(OptionParserMeta,
                                             OptionParser,
                                             ConfigDirMixIn,
                                             MergeConfigMixIn,
                                             LogLevelMixIn,
                                             OutputOptionsMixIn,
                                             RunUserMixin,
                                             HardCrashMixin,
                                             SaltfileMixIn,
                                             EAuthMixIn)):

    description = 'salt-key is used to manage Salt authentication keys'

    # ConfigDirMixIn config filename attribute
    _config_filename_ = 'master'

    # LogLevelMixIn attributes
    _skip_console_logging_config_ = True
    _logfile_config_setting_name_ = 'key_logfile'
    _default_logging_logfile_ = config.DEFAULT_MASTER_OPTS[_logfile_config_setting_name_]

    def _mixin_setup(self):
        actions_group = optparse.OptionGroup(self, 'Actions')
        actions_group.set_conflict_handler('resolve')
        actions_group.add_option(
            '-l', '--list',
            default='',
            metavar='ARG',
            help=('List the public keys. The args '
                  '\'pre\', \'un\', and \'unaccepted\' will list '
                  'unaccepted/unsigned keys. '
                  '\'acc\' or \'accepted\' will list accepted/signed keys. '
                  '\'rej\' or \'rejected\' will list rejected keys. '
                  '\'den\' or \'denied\' will list denied keys. '
                  'Finally, \'all\' will list all keys.')
        )

        actions_group.add_option(
            '-L', '--list-all',
            default=False,
            action='store_true',
            help='List all public keys. Deprecated: use "--list all".'
        )

        actions_group.add_option(
            '-a', '--accept',
            default='',
            help='Accept the specified public key (use --include-rejected and '
                 '--include-denied to match rejected and denied keys in '
                 'addition to pending keys). Globs are supported.',
        )

        actions_group.add_option(
            '-A', '--accept-all',
            default=False,
            action='store_true',
            help='Accept all pending keys.'
        )

        actions_group.add_option(
            '-r', '--reject',
            default='',
            help='Reject the specified public key. Use --include-accepted and '
                 '--include-denied to match accepted and denied keys in '
                 'addition to pending keys. Globs are supported.'
        )

        actions_group.add_option(
            '-R', '--reject-all',
            default=False,
            action='store_true',
            help='Reject all pending keys.'
        )

        actions_group.add_option(
            '--include-all',
            default=False,
            action='store_true',
            help='Include rejected/accepted keys when accepting/rejecting. '
                 'Deprecated: use "--include-rejected" and "--include-accepted".'
        )

        actions_group.add_option(
            '--include-accepted',
            default=False,
            action='store_true',
            help='Include accepted keys when rejecting.'
        )

        actions_group.add_option(
            '--include-rejected',
            default=False,
            action='store_true',
            help='Include rejected keys when accepting.'
        )

        actions_group.add_option(
            '--include-denied',
            default=False,
            action='store_true',
            help='Include denied keys when accepting/rejecting.'
        )

        actions_group.add_option(
            '-p', '--print',
            default='',
            help='Print the specified public key.'
        )

        actions_group.add_option(
            '-P', '--print-all',
            default=False,
            action='store_true',
            help='Print all public keys.'
        )

        actions_group.add_option(
            '-d', '--delete',
            default='',
            help='Delete the specified key. Globs are supported.'
        )

        actions_group.add_option(
            '-D', '--delete-all',
            default=False,
            action='store_true',
            help='Delete all keys.'
        )

        actions_group.add_option(
            '-f', '--finger',
            default='',
            help='Print the specified key\'s fingerprint.'
        )

        actions_group.add_option(
            '-F', '--finger-all',
            default=False,
            action='store_true',
            help='Print all keys\' fingerprints.'
        )
        self.add_option_group(actions_group)

        self.add_option(
            '-q', '--quiet',
            default=False,
            action='store_true',
            help='Suppress output.'
        )

        self.add_option(
            '-y', '--yes',
            default=False,
            action='store_true',
            help='Answer "Yes" to all questions presented. Default: %default.'
        )

        self.add_option(
            '--rotate-aes-key',
            default=True,
            help=('Setting this to False prevents the master from refreshing '
                  'the key session when keys are deleted or rejected, this '
                  'lowers the security of the key deletion/rejection operation. '
                  'Default: %default.')
        )

        key_options_group = optparse.OptionGroup(
            self, 'Key Generation Options'
        )
        self.add_option_group(key_options_group)
        key_options_group.add_option(
            '--gen-keys',
            default='',
            help='Set a name to generate a keypair for use with salt.'
        )

        key_options_group.add_option(
            '--gen-keys-dir',
            default='.',
            help=('Set the directory to save the generated keypair, only '
                  'works with "gen_keys_dir" option. Default: \'%default\'.')
        )

        key_options_group.add_option(
            '--keysize',
            default=2048,
            type=int,
            help=('Set the keysize for the generated key, only works with '
                  'the "--gen-keys" option, the key size must be 2048 or '
                  'higher, otherwise it will be rounded up to 2048. '
                  'Default: %default.')
        )

        key_options_group.add_option(
            '--gen-signature',
            default=False,
            action='store_true',
            help=('Create a signature file of the masters public-key named '
                  'master_pubkey_signature. The signature can be send to a '
                  'minion in the masters auth-reply and enables the minion '
                  'to verify the masters public-key cryptographically. '
                  'This requires a new signing-key-pair which can be auto-created '
                  'with the --auto-create parameter.')
        )

        key_options_group.add_option(
            '--priv',
            default='',
            type=str,
            help=('The private-key file to create a signature with.')
        )

        key_options_group.add_option(
            '--signature-path',
            default='',
            type=str,
            help=('The path where the signature file should be written.')
        )

        key_options_group.add_option(
            '--pub',
            default='',
            type=str,
            help=('The public-key file to create a signature for.')
        )

        key_options_group.add_option(
            '--auto-create',
            default=False,
            action='store_true',
            help=('Auto-create a signing key-pair if it does not yet exist.')
        )

    def process_config_dir(self):
        if self.options.gen_keys:
            # We're generating keys, override the default behavior of this
            # function if we don't have any access to the configuration
            # directory.
            if not os.access(self.options.config_dir, os.R_OK):
                if not os.path.isdir(self.options.gen_keys_dir):
                    # This would be done at a latter stage, but we need it now
                    # so no errors are thrown
                    os.makedirs(self.options.gen_keys_dir)
                self.options.config_dir = self.options.gen_keys_dir
        super(SaltKeyOptionParser, self).process_config_dir()
    # Don't change its mixin priority!
    process_config_dir._mixin_prio_ = ConfigDirMixIn._mixin_prio_

    def setup_config(self):
        keys_config = config.master_config(self.get_config_file_path())
        if self.options.gen_keys:
            # Since we're generating the keys, some defaults can be assumed
            # or tweaked
            keys_config[self._logfile_config_setting_name_] = os.devnull
            keys_config['pki_dir'] = self.options.gen_keys_dir

        return keys_config

    def process_rotate_aes_key(self):
        if hasattr(self.options, 'rotate_aes_key') and isinstance(self.options.rotate_aes_key, str):
            if self.options.rotate_aes_key.lower() == 'true':
                self.options.rotate_aes_key = True
            elif self.options.rotate_aes_key.lower() == 'false':
                self.options.rotate_aes_key = False

    def process_list(self):
        # Filter accepted list arguments as soon as possible
        if not self.options.list:
            return
        if not self.options.list.startswith(('acc', 'pre', 'un', 'rej', 'den', 'all')):
            self.error(
                '\'{0}\' is not a valid argument to \'--list\''.format(
                    self.options.list
                )
            )

    def process_keysize(self):
        if self.options.keysize < 2048:
            self.error('The minimum value for keysize is 2048')
        elif self.options.keysize > 32768:
            self.error('The maximum value for keysize is 32768')

    def process_gen_keys_dir(self):
        # Schedule __create_keys_dir() to run if there's a value for
        # --create-keys-dir
        self._mixin_after_parsed_funcs.append(self.__create_keys_dir)  # pylint: disable=no-member

    def _mixin_after_parsed(self):
        # It was decided to always set this to info, since it really all is
        # info or error.
        self.config['loglevel'] = 'info'

    def __create_keys_dir(self, *args):  # pylint: disable=unused-argument
        if not os.path.isdir(self.config['gen_keys_dir']):
            os.makedirs(self.config['gen_keys_dir'])


class SaltCallOptionParser(six.with_metaclass(OptionParserMeta,
                                              OptionParser,
                                              ConfigDirMixIn,
                                              MergeConfigMixIn,
                                              LogLevelMixIn,
                                              OutputOptionsMixIn,
                                              HardCrashMixin,
                                              SaltfileMixIn,
                                              ArgsStdinMixIn,
                                              ProfilingPMixIn,
<<<<<<< HEAD
                                              CacheDirMixIn)):
=======
                                              NoParseMixin)):
>>>>>>> 39cf4bcf

    description = (
        'salt-call is used to execute module functions locally on a Salt Minion'
    )

    usage = '%prog [options] <function> [arguments]'

    # ConfigDirMixIn config filename attribute
    _config_filename_ = 'minion'

    # LogLevelMixIn attributes
    _default_logging_level_ = config.DEFAULT_MINION_OPTS['log_level']
    _default_logging_logfile_ = config.DEFAULT_MINION_OPTS['log_file']

    def _mixin_setup(self):
        self.add_option(
            '-g', '--grains',
            dest='grains_run',
            default=False,
            action='store_true',
            help='Return the information generated by the salt grains.'
        )
        self.add_option(
            '-m', '--module-dirs',
            default=[],
            action='append',
            help=('Specify an additional directory to pull modules from. '
                  'Multiple directories can be provided by passing '
                  '`-m/--module-dirs` multiple times.')
        )
        self.add_option(
            '-d', '--doc', '--documentation',
            dest='doc',
            default=False,
            action='store_true',
            help=('Return the documentation for the specified module or for '
                  'all modules if none are specified.')
        )
        self.add_option(
            '--master',
            default='',
            dest='master',
            help=('Specify the master to use. The minion must be '
                  'authenticated with the master. If this option is omitted, '
                  'the master options from the minion config will be used. '
                  'If multi masters are set up the first listed master that '
                  'responds will be used.')
        )
        self.add_option(
            '--return',
            default='',
            metavar='RETURNER',
            help=('Set salt-call to pass the return data to one or many '
                  'returner interfaces.')
        )
        self.add_option(
            '--local',
            default=False,
            action='store_true',
            help='Run salt-call locally, as if there was no master running.'
        )
        self.add_option(
            '--file-root',
            default=None,
            help='Set this directory as the base file root.'
        )
        self.add_option(
            '--pillar-root',
            default=None,
            help='Set this directory as the base pillar root.'
        )
        self.add_option(
            '--states-dir',
            default=None,
            help='Set this directory to search for additional states.'
        )
        self.add_option(
            '--retcode-passthrough',
            default=False,
            action='store_true',
            help=('Exit with the salt call retcode and not the salt binary '
                  'retcode.')
        )
        self.add_option(
            '--metadata',
            default=False,
            dest='print_metadata',
            action='store_true',
            help=('Print out the execution metadata as well as the return. '
                  'This will print out the outputter data, the return code, '
                  'etc.')
        )
        self.add_option(
            '--set-metadata',
            dest='metadata',
            default=None,
            metavar='METADATA',
            help=('Pass metadata into Salt, used to search jobs.')
        )
        self.add_option(
            '--id',
            default='',
            dest='id',
            help=('Specify the minion id to use. If this option is omitted, '
                  'the id option from the minion config will be used.')
        )
        self.add_option(
            '--skip-grains',
            default=False,
            action='store_true',
            help=('Do not load grains.')
        )
        self.add_option(
            '--refresh-grains-cache',
            default=False,
            action='store_true',
            help=('Force a refresh of the grains cache.')
        )
        self.add_option(
            '-t', '--timeout',
            default=60,
            dest='auth_timeout',
            type=int,
            help=('Change the timeout, if applicable, for the running '
                  'command. Default: %default.')
        )
        self.add_option(
            '--output-diff',
            dest='state_output_diff',
            action='store_true',
            default=False,
            help=('Report only those states that have changed.')
        )

    def _mixin_after_parsed(self):
        if not self.args and not self.options.grains_run and not self.options.doc:
            self.print_help()
            self.error('Requires function, --grains or --doc')

        elif len(self.args) >= 1:
            if self.options.grains_run:
                self.error('-g/--grains does not accept any arguments')

            if self.options.doc and len(self.args) > 1:
                self.error('You can only get documentation for one method at one time')

            self.config['fun'] = self.args[0]
            self.config['arg'] = self.args[1:]

    def setup_config(self):
        opts = config.minion_config(self.get_config_file_path(),
                                    cache_minion_id=True)

        if opts.get('transport') == 'raet':
            if not self._find_raet_minion(opts):  # must create caller minion
                opts['__role'] = kinds.APPL_KIND_NAMES[kinds.applKinds.caller]
        return opts

    def _find_raet_minion(self, opts):
        '''
        Returns true if local RAET Minion is available
        '''
        yardname = 'manor'
        dirpath = opts['sock_dir']

        role = opts.get('id')
        if not role:
            emsg = ("Missing role required to setup RAET SaltCaller.")
            logging.getLogger(__name__).error(emsg + "\n")
            raise ValueError(emsg)

        kind = opts.get('__role')  # application kind 'master', 'minion', etc
        if kind not in kinds.APPL_KINDS:
            emsg = ("Invalid application kind = '{0}' for RAET SaltCaller.".format(kind))
            logging.getLogger(__name__).error(emsg + "\n")
            raise ValueError(emsg)

        if kind in [kinds.APPL_KIND_NAMES[kinds.applKinds.minion],
                    kinds.APPL_KIND_NAMES[kinds.applKinds.caller], ]:
            lanename = "{0}_{1}".format(role, kind)
        else:
            emsg = ("Unsupported application kind '{0}' for RAET SaltCaller.".format(kind))
            logging.getLogger(__name__).error(emsg + '\n')
            raise ValueError(emsg)

        if kind == kinds.APPL_KIND_NAMES[kinds.applKinds.minion]:  # minion check
            from raet.lane.yarding import Yard  # pylint: disable=3rd-party-module-not-gated
            ha, dirpath = Yard.computeHa(dirpath, lanename, yardname)  # pylint: disable=invalid-name
            if (os.path.exists(ha) and
                    not os.path.isfile(ha) and
                    not os.path.isdir(ha)):  # minion manor yard
                return True
        return False

    def process_module_dirs(self):
        for module_dir in self.options.module_dirs:
            # Provide some backwards compatibility with previous comma
            # delimited format
            if ',' in module_dir:
                self.config.setdefault('module_dirs', []).extend(
                    os.path.abspath(x) for x in module_dir.split(','))
                continue
            self.config.setdefault('module_dirs',
                                   []).append(os.path.abspath(module_dir))


class SaltRunOptionParser(six.with_metaclass(OptionParserMeta,
                                             OptionParser,
                                             ConfigDirMixIn,
                                             MergeConfigMixIn,
                                             TimeoutMixIn,
                                             LogLevelMixIn,
                                             HardCrashMixin,
                                             SaltfileMixIn,
                                             OutputOptionsMixIn,
                                             ArgsStdinMixIn,
                                             ProfilingPMixIn,
                                             EAuthMixIn,
                                             NoParseMixin)):

    default_timeout = 1

    description = (
        'salt-run is the frontend command for executing Salt Runners.\n'
        'Salt Runners are modules used to execute convenience functions on the Salt Master'
    )

    usage = '%prog [options] <function> [arguments]'

    # ConfigDirMixIn config filename attribute
    _config_filename_ = 'master'

    # LogLevelMixIn attributes
    _default_logging_level_ = config.DEFAULT_MASTER_OPTS['log_level']
    _default_logging_logfile_ = config.DEFAULT_MASTER_OPTS['log_file']

    def _mixin_setup(self):
        self.add_option(
            '-d', '--doc', '--documentation',
            dest='doc',
            default=False,
            action='store_true',
            help=('Display documentation for runners, pass a runner or '
                  'runner.function to see documentation on only that runner '
                  'or function.')
        )
        self.add_option(
            '--async',
            default=False,
            action='store_true',
            help=('Start the runner operation and immediately return control.')
        )
        group = self.output_options_group = optparse.OptionGroup(
            self, 'Output Options', 'Configure your preferred output format.'
        )
        self.add_option_group(group)

        group.add_option(
            '--quiet',
            default=False,
            action='store_true',
            help='Do not display the results of the run.'
        )

    def _mixin_after_parsed(self):
        if self.options.doc and len(self.args) > 1:
            self.error('You can only get documentation for one method at one time')

        if len(self.args) > 0:
            self.config['fun'] = self.args[0]
        else:
            self.config['fun'] = ''
        if len(self.args) > 1:
            self.config['arg'] = self.args[1:]
        else:
            self.config['arg'] = []

    def setup_config(self):
        return config.client_config(self.get_config_file_path())


class SaltSSHOptionParser(six.with_metaclass(OptionParserMeta,
                                             OptionParser,
                                             ConfigDirMixIn,
                                             MergeConfigMixIn,
                                             LogLevelMixIn,
                                             TargetOptionsMixIn,
                                             OutputOptionsMixIn,
                                             SaltfileMixIn,
                                             HardCrashMixin,
                                             NoParseMixin)):

    usage = '%prog [options] \'<target>\' <function> [arguments]'

    # ConfigDirMixIn config filename attribute
    _config_filename_ = 'master'

    # LogLevelMixIn attributes
    _logfile_config_setting_name_ = 'ssh_log_file'
    _default_logging_level_ = config.DEFAULT_MASTER_OPTS['log_level']
    _default_logging_logfile_ = config.DEFAULT_MASTER_OPTS[_logfile_config_setting_name_]

    def _mixin_setup(self):
        self.add_option(
            '-r', '--raw', '--raw-shell',
            dest='raw_shell',
            default=False,
            action='store_true',
            help=('Don\'t execute a salt routine on the targets, execute a '
                  'raw shell command.')
        )
        self.add_option(
            '--roster',
            dest='roster',
            default='flat',
            help=('Define which roster system to use, this defines if a '
                  'database backend, scanner, or custom roster system is '
                  'used. Default: \'flat\'.')
        )
        self.add_option(
            '--roster-file',
            dest='roster_file',
            default='',
            help=('Define an alternative location for the default roster '
                  'file location. The default roster file is called roster '
                  'and is found in the same directory as the master config '
                  'file.')
        )
        self.add_option(
            '--refresh', '--refresh-cache',
            dest='refresh_cache',
            default=False,
            action='store_true',
            help=('Force a refresh of the master side data cache of the '
                  'target\'s data. This is needed if a target\'s grains have '
                  'been changed and the auto refresh timeframe has not been '
                  'reached.')
        )
        self.add_option(
            '--max-procs',
            dest='ssh_max_procs',
            default=25,
            type=int,
            help='Set the number of concurrent minions to communicate with. '
                 'This value defines how many processes are opened up at a '
                 'time to manage connections, the more running processes the '
                 'faster communication should be. Default: %default.'
        )
        self.add_option(
            '--extra-filerefs',
            dest='extra_filerefs',
            default=None,
            help='Pass in extra files to include in the state tarball.'
        )
        self.add_option('--min-extra-modules',
                        dest='min_extra_mods', default=None,
                        help='One or comma-separated list of extra Python modules'
                             'to be included into Minimal Salt.')
        self.add_option(
            '--thin-extra-modules',
            dest='thin_extra_mods',
            default=None,
            help='One or comma-separated list of extra Python modules'
                 'to be included into Thin Salt.')
        self.add_option(
            '-v', '--verbose',
            default=False,
            action='store_true',
            help=('Turn on command verbosity, display jid.')
        )
        self.add_option(
            '-s', '--static',
            default=False,
            action='store_true',
            help=('Return the data from minions as a group after they '
                  'all return.')
        )
        self.add_option(
            '-w', '--wipe',
            default=False,
            action='store_true',
            dest='ssh_wipe',
            help='Remove the deployment of the salt files when done executing.',
        )
        self.add_option(
            '-W', '--rand-thin-dir',
            default=False,
            action='store_true',
            help=('Select a random temp dir to deploy on the remote system. '
                  'The dir will be cleaned after the execution.'))
        self.add_option(
            '-t', '--regen-thin', '--thin',
            dest='regen_thin',
            default=False,
            action='store_true',
            help=('Trigger a thin tarball regeneration. This is needed if '
                  'custom grains/modules/states have been added or updated.'))
        self.add_option(
            '--python2-bin',
            default='python2',
            help='Path to a python2 binary which has salt installed.'
        )
        self.add_option(
            '--python3-bin',
            default='python3',
            help='Path to a python3 binary which has salt installed.'
        )
        self.add_option(
            '--jid',
            default=None,
            help='Pass a JID to be used instead of generating one.'
        )

        ssh_group = optparse.OptionGroup(
            self, 'SSH Options',
            'Parameters for the SSH client.'
        )
        ssh_group.add_option(
            '--remote-port-forwards',
            dest='ssh_remote_port_forwards',
            help='Setup remote port forwarding using the same syntax as with '
                 'the -R parameter of ssh. A comma separated list of port '
                 'forwarding definitions will be translated into multiple '
                 '-R parameters.'
        )
        ssh_group.add_option(
            '--ssh-option',
            dest='ssh_options',
            action='append',
            help='Equivalent to the -o ssh command option. Passes options to '
                 'the SSH client in the format used in the client configuration file. '
                 'Can be used multiple times.'
        )
        self.add_option_group(ssh_group)

        auth_group = optparse.OptionGroup(
            self, 'Authentication Options',
            'Parameters affecting authentication.'
        )
        auth_group.add_option(
            '--priv',
            dest='ssh_priv',
            help='Ssh private key file.'
        )
        auth_group.add_option(
            '-i',
            '--ignore-host-keys',
            dest='ignore_host_keys',
            default=False,
            action='store_true',
            help='By default ssh host keys are honored and connections will '
                 'ask for approval. Use this option to disable '
                 'StrictHostKeyChecking.'
        )
        auth_group.add_option(
            '--no-host-keys',
            dest='no_host_keys',
            default=False,
            action='store_true',
            help='Removes all host key checking functionality from SSH session.'
        )
        auth_group.add_option(
            '--user',
            dest='ssh_user',
            default='root',
            help='Set the default user to attempt to use when '
                 'authenticating.'
        )
        auth_group.add_option(
            '--passwd',
            dest='ssh_passwd',
            default='',
            help='Set the default password to attempt to use when '
                 'authenticating.'
        )
        auth_group.add_option(
            '--askpass',
            dest='ssh_askpass',
            default=False,
            action='store_true',
            help='Interactively ask for the SSH password with no echo - avoids '
                 'password in process args and stored in history.'
        )
        auth_group.add_option(
            '--key-deploy',
            dest='ssh_key_deploy',
            default=False,
            action='store_true',
            help='Set this flag to attempt to deploy the authorized ssh key '
                 'with all minions. This combined with --passwd can make '
                 'initial deployment of keys very fast and easy.'
        )
        auth_group.add_option(
            '--identities-only',
            dest='ssh_identities_only',
            default=False,
            action='store_true',
            help='Use the only authentication identity files configured in the '
                 'ssh_config files. See IdentitiesOnly flag in man ssh_config.'
        )
        auth_group.add_option(
            '--sudo',
            dest='ssh_sudo',
            default=False,
            action='store_true',
            help='Run command via sudo.'
        )
        self.add_option_group(auth_group)

        scan_group = optparse.OptionGroup(
            self, 'Scan Roster Options',
            'Parameters affecting scan roster.'
        )
        scan_group.add_option(
            '--scan-ports',
            default='22',
            dest='ssh_scan_ports',
            help='Comma-separated list of ports to scan in the scan roster.',
        )
        scan_group.add_option(
            '--scan-timeout',
            default=0.01,
            dest='ssh_scan_timeout',
            help='Scanning socket timeout for the scan roster.',
        )
        self.add_option_group(scan_group)

    def _mixin_after_parsed(self):
        if not self.args:
            self.print_help()
            self.error('Insufficient arguments')

        if self.options.list:
            if ',' in self.args[0]:
                self.config['tgt'] = self.args[0].split(',')
            else:
                self.config['tgt'] = self.args[0].split()
        else:
            self.config['tgt'] = self.args[0]

        self.config['argv'] = self.args[1:]
        if not self.config['argv'] or not self.config['tgt']:
            self.print_help()
            self.error('Insufficient arguments')

        # Add back the --no-parse options so that shimmed/wrapped commands
        # handle the arguments correctly.
        if self.options.no_parse:
            self.config['argv'].append(
                '--no-parse=' + ','.join(self.options.no_parse))

        if self.options.ssh_askpass:
            self.options.ssh_passwd = getpass.getpass('Password: ')
            for group in self.option_groups:
                for option in group.option_list:
                    if option.dest == 'ssh_passwd':
                        option.explicit = True
                        break

    def setup_config(self):
        return config.master_config(self.get_config_file_path())

    def process_jid(self):
        if self.options.jid is not None:
            if not salt.utils.jid.is_jid(self.options.jid):
                self.error('\'{0}\' is not a valid JID'.format(self.options.jid))


class SaltCloudParser(six.with_metaclass(OptionParserMeta,
                                         OptionParser,
                                         LogLevelMixIn,
                                         MergeConfigMixIn,
                                         OutputOptionsMixIn,
                                         ConfigDirMixIn,
                                         CloudQueriesMixIn,
                                         ExecutionOptionsMixIn,
                                         CloudProvidersListsMixIn,
                                         CloudCredentialsMixIn,
                                         HardCrashMixin,
                                         SaltfileMixIn)):

    description = (
        'Salt Cloud is the system used to provision virtual machines on various public\n'
        'clouds via a cleanly controlled profile and mapping system'
    )

    usage = '%prog [options] <-m MAP | -p PROFILE> <NAME> [NAME2 ...]'

    # ConfigDirMixIn attributes
    _config_filename_ = 'cloud'

    # LogLevelMixIn attributes
    _default_logging_level_ = config.DEFAULT_CLOUD_OPTS['log_level']
    _default_logging_logfile_ = config.DEFAULT_CLOUD_OPTS['log_file']

    def print_versions_report(self, file=sys.stdout):  # pylint: disable=redefined-builtin
        print('\n'.join(version.versions_report(include_salt_cloud=True)),
              file=file)
        self.exit(salt.defaults.exitcodes.EX_OK)

    def parse_args(self, args=None, values=None):
        try:
            # Late import in order not to break setup
            from salt.cloud import libcloudfuncs
            libcloudfuncs.check_libcloud_version()
        except ImportError as exc:
            self.error(exc)
        return super(SaltCloudParser, self).parse_args(args, values)

    def _mixin_after_parsed(self):
        if 'DUMP_SALT_CLOUD_CONFIG' in os.environ:
            import pprint

            print('Salt Cloud configuration dump (INCLUDES SENSIBLE DATA):')
            pprint.pprint(self.config)
            self.exit(salt.defaults.exitcodes.EX_OK)

        if self.args:
            self.config['names'] = self.args

    def setup_config(self):
        try:
            return config.cloud_config(self.get_config_file_path())
        except salt.exceptions.SaltCloudConfigError as exc:
            self.error(exc)


class SPMParser(six.with_metaclass(OptionParserMeta,
                                   OptionParser,
                                   ConfigDirMixIn,
                                   LogLevelMixIn,
                                   MergeConfigMixIn,
                                   SaltfileMixIn)):
    '''
    The CLI parser object used to fire up the Salt SPM system.
    '''
    description = 'SPM is used to manage 3rd party formulas and other Salt components'

    usage = '%prog [options] <function> <argument>'

    # ConfigDirMixIn config filename attribute
    _config_filename_ = 'spm'
    # LogLevelMixIn attributes
    _logfile_config_setting_name_ = 'spm_logfile'
    _default_logging_logfile_ = config.DEFAULT_SPM_OPTS[_logfile_config_setting_name_]

    def _mixin_setup(self):
        self.add_option(
            '-y', '--assume-yes',
            default=False,
            action='store_true',
            help='Default "yes" in answer to all confirmation questions.'
        )
        self.add_option(
            '-f', '--force',
            default=False,
            action='store_true',
            help='Default "yes" in answer to all confirmation questions.'
        )
        self.add_option(
            '-v', '--verbose',
            default=False,
            action='store_true',
            help='Display more detailed information.'
        )

    def _mixin_after_parsed(self):
        # spm needs arguments
        if len(self.args) <= 1:
            if not self.args or self.args[0] not in ('update_repo',):
                self.print_help()
                self.error('Insufficient arguments')

    def setup_config(self):
        return salt.config.spm_config(self.get_config_file_path())


class SaltAPIParser(six.with_metaclass(OptionParserMeta,
                                       OptionParser,
                                       ConfigDirMixIn,
                                       LogLevelMixIn,
                                       DaemonMixIn,
                                       MergeConfigMixIn)):
    '''
    The CLI parser object used to fire up the Salt API system.
    '''
    description = (
        'The Salt API system manages network API connectors for the Salt Master'
    )

    # ConfigDirMixIn config filename attribute
    _config_filename_ = 'master'
    # LogLevelMixIn attributes
    _logfile_config_setting_name_ = 'api_logfile'
    _default_logging_logfile_ = config.DEFAULT_API_OPTS[_logfile_config_setting_name_]

    def setup_config(self):
        return salt.config.api_config(self.get_config_file_path())  # pylint: disable=no-member<|MERGE_RESOLUTION|>--- conflicted
+++ resolved
@@ -2527,11 +2527,8 @@
                                               SaltfileMixIn,
                                               ArgsStdinMixIn,
                                               ProfilingPMixIn,
-<<<<<<< HEAD
+                                              NoParseMixin,
                                               CacheDirMixIn)):
-=======
-                                              NoParseMixin)):
->>>>>>> 39cf4bcf
 
     description = (
         'salt-call is used to execute module functions locally on a Salt Minion'
