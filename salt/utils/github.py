--- conflicted
+++ resolved
@@ -41,13 +41,8 @@
     ret = {}
     for user in users:
         key_ids = []
-<<<<<<< HEAD
         if isinstance(user, dict):
-            tmp_user = user.keys()[0]
-=======
-        if type(user) is dict:
             tmp_user = user.iterkeys().next()
->>>>>>> b0d18dae
             key_ids = user[tmp_user]
             user = tmp_user
 
