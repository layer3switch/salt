--- conflicted
+++ resolved
@@ -4,13 +4,8 @@
 '''
 
 # Import python libs
-<<<<<<< HEAD
 from __future__ import absolute_import
 import os
-=======
-import socket
-import shlex
->>>>>>> 85b3d7f6
 import re
 import shlex
 import socket
