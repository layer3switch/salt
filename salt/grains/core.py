# -*- coding: utf-8 -*-
'''
The static grains, these are the core, or built in grains.

When grains are loaded they are not loaded in the same way that modules are
loaded, grain functions are detected and executed, the functions MUST
return a dict which will be applied to the main grains dict. This module
will always be executed first, so that any grains loaded here in the core
module can be overwritten just by returning dict keys with the same value
as those returned here
'''

# Import python libs
import os
import socket
import sys
import re
import platform
import logging
import locale

# Extend the default list of supported distros. This will be used for the
# /etc/DISTRO-release checking that is part of platform.linux_distribution()
from platform import _supported_dists
_supported_dists += ('arch', 'mageia', 'meego', 'vmware', 'bluewhite64',
                     'slamd64', 'ovs', 'system', 'mint', 'oracle')

# Import salt libs
import salt.log
import salt.utils
import salt.utils.network
from salt._compat import string_types

# Solve the Chicken and egg problem where grains need to run before any
# of the modules are loaded and are generally available for any usage.
import salt.modules.cmdmod

__salt__ = {
    'cmd.run': salt.modules.cmdmod._run_quiet,
    'cmd.retcode': salt.modules.cmdmod._retcode_quiet,
    'cmd.run_all': salt.modules.cmdmod._run_all_quiet
}
log = logging.getLogger(__name__)

HAS_WMI = False
if salt.utils.is_windows():
    # attempt to import the python wmi module
    # the Windows minion uses WMI for some of its grains
    try:
        import wmi
        import salt.utils.winapi
        HAS_WMI = True
    except ImportError:
        log.exception(
            'Unable to import Python wmi module, some core grains '
            'will be missing'
        )


def _windows_cpudata():
    '''
    Return some CPU information on Windows minions
    '''
    # Provides:
    #   num_cpus
    #   cpu_model
    grains = {}
    if 'NUMBER_OF_PROCESSORS' in os.environ:
        # Cast to int so that the logic isn't broken when used as a
        # conditional in templating. Also follows _linux_cpudata()
        try:
            grains['num_cpus'] = int(os.environ['NUMBER_OF_PROCESSORS'])
        except ValueError:
            grains['num_cpus'] = 1
    grains['cpu_model'] = platform.processor()
    return grains


def _linux_cpudata():
    '''
    Return some CPU information for Linux minions
    '''
    # Provides:
    #   num_cpus
    #   cpu_model
    #   cpu_flags
    grains = {}
    cpuinfo = '/proc/cpuinfo'
    # Parse over the cpuinfo file
    if os.path.isfile(cpuinfo):
        with salt.utils.fopen(cpuinfo, 'r') as _fp:
            for line in _fp:
                comps = line.split(':')
                if not len(comps) > 1:
                    continue
                key = comps[0].strip()
                val = comps[1].strip()
                if key == 'processor':
                    grains['num_cpus'] = int(val) + 1
                elif key == 'model name':
                    grains['cpu_model'] = val
                elif key == 'flags':
                    grains['cpu_flags'] = val.split()
                elif key == 'Features':
                    grains['cpu_flags'] = val.split()
                # ARM support - /proc/cpuinfo
                #
                # Processor       : ARMv6-compatible processor rev 7 (v6l)
                # BogoMIPS        : 697.95
                # Features        : swp half thumb fastmult vfp edsp java tls
                # CPU implementer : 0x41
                # CPU architecture: 7
                # CPU variant     : 0x0
                # CPU part        : 0xb76
                # CPU revision    : 7
                #
                # Hardware        : BCM2708
                # Revision        : 0002
                # Serial          : 00000000XXXXXXXX
                elif key == 'Processor':
                    grains['cpu_model'] = val.split('-')[0]
                    grains['num_cpus'] = 1
    if 'num_cpus' not in grains:
        grains['num_cpus'] = 0
    if 'cpu_model' not in grains:
        grains['cpu_model'] = 'Unknown'
    if 'cpu_flags' not in grains:
        grains['cpu_flags'] = []
    return grains


def _linux_gpu_data():
    '''
    num_gpus: int
    gpus:
      - vendor: nvidia|amd|ati|...
        model: string
    '''
    if __opts__.get('enable_lspci', True) is False:
        return {}

    if __opts__.get('enable_gpu_grains', True) is False:
        return {}

    lspci = salt.utils.which('lspci')
    if not lspci:
        log.debug(
            'The `lspci` binary is not available on the system. GPU grains '
            'will not be available.'
        )
        return {}

    # dominant gpu vendors to search for (MUST be lowercase for matching below)
    known_vendors = ['nvidia', 'amd', 'ati', 'intel']
    gpu_classes = ('vga compatible controller', '3d controller')

    devs = []
    try:
        lspci_out = __salt__['cmd.run']('lspci -vmm')

        cur_dev = {}
        error = False
        # Add a blank element to the lspci_out.splitlines() list,
        # otherwise the last device is not evaluated as a cur_dev and ignored.
        lspci_list = lspci_out.splitlines()
        lspci_list.append('')
        for line in lspci_list:
            # check for record-separating empty lines
            if line == '':
                if cur_dev.get('Class', '').lower() in gpu_classes:
                    devs.append(cur_dev)
                cur_dev = {}
                continue
            if re.match(r'^\w+:\s+.*', line):
                key, val = line.split(':', 1)
                cur_dev[key.strip()] = val.strip()
            else:
                error = True
                log.debug('Unexpected lspci output: {0!r}'.format(line))

        if error:
            log.warn(
                'Error loading grains, unexpected linux_gpu_data output, '
                'check that you have a valid shell configured and '
                'permissions to run lspci command'
            )
    except OSError:
        pass

    gpus = []
    for gpu in devs:
        vendor_strings = gpu['Vendor'].lower().split()
        # default vendor to 'unknown', overwrite if we match a known one
        vendor = 'unknown'
        for name in known_vendors:
            # search for an 'expected' vendor name in the list of strings
            if name in vendor_strings:
                vendor = name
                break
        gpus.append({'vendor': vendor, 'model': gpu['Device']})

    grains = {}
    grains['num_gpus'] = len(gpus)
    grains['gpus'] = gpus
    return grains


def _netbsd_gpu_data():
    '''
    num_gpus: int
    gpus:
      - vendor: nvidia|amd|ati|...
        model: string
    '''
    known_vendors = ['nvidia', 'amd', 'ati', 'intel', 'cirrus logic', 'vmware']

    gpus = []
    try:
        pcictl_out = __salt__['cmd.run']('pcictl pci0 list')

        for line in pcictl_out.splitlines():
            for vendor in known_vendors:
                m = re.match(
                    r'[0-9:]+ ({0}) (.+) \(VGA .+\)'.format(vendor),
                    line,
                    re.IGNORECASE
                )
                if m:
                    gpus.append({'vendor': m.group(1), 'model': m.group(2)})
    except OSError:
        pass

    grains = {}
    grains['num_gpus'] = len(gpus)
    grains['gpus'] = gpus
    return grains


def _osx_gpudata():
    '''
    num_gpus: int
    gpus:
      - vendor: nvidia|amd|ati|...
        model: string
    '''

    gpus = []
    try:
        pcictl_out = __salt__['cmd.run']('system_profiler SPDisplaysDataType')

        for line in pcictl_out.splitlines():
            fieldname, _, fieldval = line.partition(': ')
            if fieldname.strip() == "Chipset Model":
                vendor, _, model = fieldval.partition(' ')
                vendor = vendor.lower()
                gpus.append({'vendor': vendor, 'model': model})

    except OSError:
        pass

    grains = {}
    grains['num_gpus'] = len(gpus)
    grains['gpus'] = gpus
    return grains


def _bsd_cpudata(osdata):
    '''
    Return CPU information for BSD-like systems
    '''
    # Provides:
    #   cpuarch
    #   num_cpus
    #   cpu_model
    #   cpu_flags
    sysctl = salt.utils.which('sysctl')
    arch = salt.utils.which('arch')
    cmds = {}

    if sysctl:
        cmds.update({
            'num_cpus': '{0} -n hw.ncpu'.format(sysctl),
            'cpuarch': '{0} -n hw.machine'.format(sysctl),
            'cpu_model': '{0} -n hw.model'.format(sysctl),
        })

    if arch and osdata['kernel'] == 'OpenBSD':
        cmds['cpuarch'] = '{0} -s'.format(arch)

    if osdata['kernel'] == 'Darwin':
        cmds['cpu_model'] = '{0} -n machdep.cpu.brand_string'.format(sysctl)
        cmds['cpu_flags'] = '{0} -n machdep.cpu.features'.format(sysctl)

    grains = dict([(k, __salt__['cmd.run'](v)) for k, v in cmds.items()])

    if 'cpu_flags' in grains and isinstance(grains['cpu_flags'], string_types):
        grains['cpu_flags'] = grains['cpu_flags'].split(' ')

    if osdata['kernel'] == 'NetBSD':
        grains['cpu_flags'] = []
        for line in __salt__['cmd.run']('cpuctl identify 0').splitlines():
            m = re.match(r'cpu[0-9]:\ features[0-9]?\ .+<(.+)>', line)
            if m:
                flag = m.group(1).split(',')
                grains['cpu_flags'].extend(flag)

    if osdata['kernel'] == 'FreeBSD' and os.path.isfile('/var/run/dmesg.boot'):
        grains['cpu_flags'] = []
        # TODO: at least it needs to be tested for BSD other then FreeBSD
        with salt.utils.fopen('/var/run/dmesg.boot', 'r') as _fp:
            cpu_here = False
            for line in _fp:
                if line.startswith('CPU: '):
                    cpu_here = True  # starts CPU descr
                    continue
                if cpu_here:
                    if not line.startswith(' '):
                        break  # game over
                    if 'Features' in line:
                        start = line.find('<')
                        end = line.find('>')
                        if start > 0 and end > 0:
                            flag = line[start + 1:end].split(',')
                            grains['cpu_flags'].extend(flag)
    try:
        grains['num_cpus'] = int(grains['num_cpus'])
    except ValueError:
        grains['num_cpus'] = 1

    return grains


def _sunos_cpudata():
    '''
    Return the CPU information for Solaris-like systems
    '''
    # Provides:
    #   cpuarch
    #   num_cpus
    #   cpu_model
    #   cpu_flags
    grains = {}
    grains['cpu_flags'] = []

    grains['cpuarch'] = __salt__['cmd.run']('uname -p')
    psrinfo = '/usr/sbin/psrinfo 2>/dev/null'
    grains['num_cpus'] = len(__salt__['cmd.run'](psrinfo).splitlines())
    kstat_info = 'kstat -p cpu_info:0:*:brand'
    for line in __salt__['cmd.run'](kstat_info).splitlines():
        match = re.match(r'(\w+:\d+:\w+\d+:\w+)\s+(.+)', line)
        if match:
            grains['cpu_model'] = match.group(2)
    isainfo = 'isainfo -n -v'
    for line in __salt__['cmd.run'](isainfo).splitlines():
        match = re.match(r'^\s+(.+)', line)
        if match:
            cpu_flags = match.group(1).split()
            grains['cpu_flags'].extend(cpu_flags)

    return grains


def _memdata(osdata):
    '''
    Gather information about the system memory
    '''
    # Provides:
    #   mem_total
    grains = {'mem_total': 0}
    if osdata['kernel'] == 'Linux':
        meminfo = '/proc/meminfo'

        if os.path.isfile(meminfo):
            with salt.utils.fopen(meminfo, 'r') as ifile:
                for line in ifile:
                    comps = line.rstrip('\n').split(':')
                    if not len(comps) > 1:
                        continue
                    if comps[0].strip() == 'MemTotal':
                        grains['mem_total'] = int(comps[1].split()[0]) / 1024
    elif osdata['kernel'] in ('FreeBSD', 'OpenBSD', 'NetBSD', 'Darwin'):
        sysctl = salt.utils.which('sysctl')
        if sysctl:
            if osdata['kernel'] == 'Darwin':
                mem = __salt__['cmd.run']('{0} -n hw.memsize'.format(sysctl))
            else:
                mem = __salt__['cmd.run']('{0} -n hw.physmem'.format(sysctl))
            if osdata['kernel'] == 'NetBSD' and mem.startswith('-'):
                mem = __salt__['cmd.run']('{0} -n hw.physmem64'.format(sysctl))
            grains['mem_total'] = int(mem) / 1024 / 1024
    elif osdata['kernel'] == 'SunOS':
        prtconf = '/usr/sbin/prtconf 2>/dev/null'
        for line in __salt__['cmd.run'](prtconf).splitlines():
            comps = line.split(' ')
            if comps[0].strip() == 'Memory' and comps[1].strip() == 'size:':
                grains['mem_total'] = int(comps[2].strip())
    elif osdata['kernel'] == 'Windows' and HAS_WMI:
        with salt.utils.winapi.Com():
            wmi_c = wmi.WMI()
            # this is a list of each stick of ram in a system
            # WMI returns it as the string value of the number of bytes
            tot_bytes = sum(map(lambda x: int(x.Capacity),
                                wmi_c.Win32_PhysicalMemory()), 0)
            # return memory info in gigabytes
            grains['mem_total'] = int(tot_bytes / (1024 ** 2))
    return grains


def _windows_virtual(osdata):
    '''
    Returns what type of virtual hardware is under the hood, kvm or physical
    '''
    # Provides:
    #   virtual
    #   virtual_subtype
    grains = dict()
    if osdata['kernel'] != 'Windows':
        return grains

    if 'QEMU' in osdata.get('manufacturer', ''):
        # FIXME: Make this detect between kvm or qemu
        grains['virtual'] = 'kvm'
    if 'Bochs' in osdata.get('manufacturer', ''):
        grains['virtual'] = 'kvm'
    # Product Name: (oVirt) www.ovirt.org
    # Red Hat Community virtualization Project based on kvm
    elif 'oVirt' in osdata.get('productname', ''):
        grains['virtual'] = 'kvm'
        grains['virtual_subtype'] = 'oVirt'
    # Red Hat Enterprise Virtualization
    elif 'RHEV Hypervisor' in osdata.get('productname', ''):
        grains['virtual'] = 'kvm'
        grains['virtual_subtype'] = 'rhev'
    # Product Name: VirtualBox
    elif 'VirtualBox' in osdata.get('productname', ''):
        grains['virtual'] = 'VirtualBox'
    # Product Name: VMware Virtual Platform
    elif 'VMware Virtual Platform' in osdata.get('productname', ''):
        grains['virtual'] = 'VMware'
    # Manufacturer: Microsoft Corporation
    # Product Name: Virtual Machine
    elif 'Microsoft' in osdata.get('manufacturer', '') and \
         'Virtual Machine' in osdata.get('productname', ''):
        grains['virtual'] = 'VirtualPC'
    # Manufacturer: Parallels Software International Inc.
    elif 'Parallels Software' in osdata.get('manufacturer'):
        grains['virtual'] = 'Parallels'

    if HAS_WMI:
        pass
    return grains


def _virtual(osdata):
    '''
    Returns what type of virtual hardware is under the hood, kvm or physical
    '''
    # This is going to be a monster, if you are running a vm you can test this
    # grain with please submit patches!
    # Provides:
    #   virtual
    #   virtual_subtype
    grains = {'virtual': 'physical'}

    # Check if enable_lspci is True or False
    if __opts__.get('enable_lspci', True) is False:
        _cmds = ('dmidecode', 'dmesg')
    else:
        # /proc/bus/pci does not exists, lspci will fail
        if not os.path.exists('/proc/bus/pci'):
            _cmds = ('dmidecode', 'dmesg')
        else:
            _cmds = ('dmidecode', 'lspci', 'dmesg')

<<<<<<< HEAD
=======
    failed_commands = set()
>>>>>>> c80b161a
    for command in _cmds:
        args = []
        if osdata['kernel'] == 'Darwin':
            command = 'system_profiler'
            args = ['SPDisplaysDataType']

        cmd = salt.utils.which(command)

        if not cmd:
            continue

        cmd = '{0} {1}'.format(command, ' '.join(args))

        ret = __salt__['cmd.run_all'](cmd)

        if ret['retcode'] > 0:
            if salt.log.is_logging_configured():
                if salt.utils.is_windows():
                    continue
                failed_commands.add(command)
            continue

        output = ret['stdout']
        if command == "system_profiler":
            macoutput = output.lower()
            if '0x1ab8' in macoutput:
                grains['virtual'] = 'Parallels'
            if 'parallels' in macoutput:
                grains['virtual'] = 'Parallels'
            if 'vmware' in macoutput:
                grains['virtual'] = 'VMware'
            if '0x15ad' in macoutput:
                grains['virtual'] = 'VMware'
            if 'virtualbox' in macoutput:
                grains['virtual'] = 'VirtualBox'
            # Break out of the loop so the next log message is not issued
            break

        elif command == 'dmidecode' or command == 'dmesg':
            # Product Name: VirtualBox
            if 'Vendor: QEMU' in output:
                # FIXME: Make this detect between kvm or qemu
                grains['virtual'] = 'kvm'
            if 'Vendor: Bochs' in output:
                grains['virtual'] = 'kvm'
            if 'BHYVE  BVXSDT' in output:
                grains['virtual'] = 'bhyve'
            # Product Name: (oVirt) www.ovirt.org
            # Red Hat Community virtualization Project based on kvm
            elif 'Manufacturer: oVirt' in output:
                grains['virtual'] = 'kvm'
                grains['virtual_subtype'] = 'ovirt'
            # Red Hat Enterprise Virtualization
            elif 'Product Name: RHEV Hypervisor' in output:
                grains['virtual'] = 'kvm'
                grains['virtual_subtype'] = 'rhev'
            elif 'VirtualBox' in output:
                grains['virtual'] = 'VirtualBox'
            # Product Name: VMware Virtual Platform
            elif 'VMware' in output:
                grains['virtual'] = 'VMware'
            # Manufacturer: Microsoft Corporation
            # Product Name: Virtual Machine
            elif ': Microsoft' in output and 'Virtual Machine' in output:
                grains['virtual'] = 'VirtualPC'
            # Manufacturer: Parallels Software International Inc.
            elif 'Parallels Software' in output:
                grains['virtual'] = 'Parallels'
            # Break out of the loop, lspci parsing is not necessary
            break
        elif command == 'lspci':
            # dmidecode not available or the user does not have the necessary
            # permissions
            model = output.lower()
            if 'vmware' in model:
                grains['virtual'] = 'VMware'
            # 00:04.0 System peripheral: InnoTek Systemberatung GmbH
            #         VirtualBox Guest Service
            elif 'virtualbox' in model:
                grains['virtual'] = 'VirtualBox'
            elif 'qemu' in model:
                grains['virtual'] = 'kvm'
            elif 'virtio' in model:
                grains['virtual'] = 'kvm'
            # Break out of the loop so the next log message is not issued
            break
    else:
        log.warn(
            'The tools \'dmidecode\', \'lspci\' and \'dmesg\' failed to '
            'execute because they do not exist on the system of the user '
            'running this instance or the user does not have the necessary '
            'permissions to execute them. Grains output might not be accurate.'
        )

    choices = ('Linux', 'OpenBSD', 'HP-UX')
    isdir = os.path.isdir
    sysctl = salt.utils.which('sysctl')
    if osdata['kernel'] in choices:
        if os.path.isfile('/proc/1/cgroup'):
            try:
                if ':/lxc/' in salt.utils.fopen(
                    '/proc/1/cgroup', 'r'
                ).read():
                    grains['virtual_subtype'] = 'LXC'
                if ':/docker/' in salt.utils.fopen(
                    '/proc/1/cgroup', 'r'
                ).read():
                    grains['virtual_subtype'] = 'Docker'
            except IOError:
                pass
        if isdir('/proc/vz'):
            if os.path.isfile('/proc/vz/version'):
                grains['virtual'] = 'openvzhn'
            elif os.path.isfile('/proc/vz/veinfo'):
                grains['virtual'] = 'openvzve'
                # a posteriori, it's expected for these to have failed:
                failed_commands.discard('lspci')
                failed_commands.discard('dmidecode')
        # Provide additional detection for OpenVZ
        if os.path.isfile('/proc/self/status'):
            with salt.utils.fopen('/proc/self/status') as status_file:
                vz_re = re.compile(r'^envID:\s+(\d+)$')
                for line in status_file:
                    vz_match = vz_re.match(line.rstrip('\n'))
                    if vz_match and int(vz_match.groups()[0]) != 0:
                        grains['virtual'] = 'openvzve'
                    elif vz_match and int(vz_match.groups()[0]) == 0:
                        grains['virtual'] = 'openvzhn'
        if isdir('/proc/sys/xen') or \
                isdir('/sys/bus/xen') or isdir('/proc/xen'):
            if os.path.isfile('/proc/xen/xsd_kva'):
                # Tested on CentOS 5.3 / 2.6.18-194.26.1.el5xen
                # Tested on CentOS 5.4 / 2.6.18-164.15.1.el5xen
                grains['virtual_subtype'] = 'Xen Dom0'
            else:
                if grains.get('productname', '') == 'HVM domU':
                    # Requires dmidecode!
                    grains['virtual_subtype'] = 'Xen HVM DomU'
                elif os.path.isfile('/proc/xen/capabilities') and \
                        os.access('/proc/xen/capabilities', os.R_OK):
                    caps = salt.utils.fopen('/proc/xen/capabilities')
                    if 'control_d' not in caps.read():
                        # Tested on CentOS 5.5 / 2.6.18-194.3.1.el5xen
                        grains['virtual_subtype'] = 'Xen PV DomU'
                    else:
                        # Shouldn't get to this, but just in case
                        grains['virtual_subtype'] = 'Xen Dom0'
                    caps.close()
                # Tested on Fedora 10 / 2.6.27.30-170.2.82 with xen
                # Tested on Fedora 15 / 2.6.41.4-1 without running xen
                elif isdir('/sys/bus/xen'):
                    if 'xen:' in __salt__['cmd.run']('dmesg').lower():
                        grains['virtual_subtype'] = 'Xen PV DomU'
                    elif os.listdir('/sys/bus/xen/drivers'):
                        # An actual DomU will have several drivers
                        # whereas a paravirt ops kernel will  not.
                        grains['virtual_subtype'] = 'Xen PV DomU'
            # If a Dom0 or DomU was detected, obviously this is xen
            if 'dom' in grains.get('virtual_subtype', '').lower():
                grains['virtual'] = 'xen'
        if os.path.isfile('/proc/cpuinfo'):
            if 'QEMU Virtual CPU' in \
                    salt.utils.fopen('/proc/cpuinfo', 'r').read():
                grains['virtual'] = 'kvm'
    elif osdata['kernel'] == 'FreeBSD':
        kenv = salt.utils.which('kenv')
        if kenv:
            product = __salt__['cmd.run'](
                '{0} smbios.system.product'.format(kenv)
            )
            maker = __salt__['cmd.run']('{0} smbios.system.maker'.format(kenv))
            if product.startswith('VMware'):
                grains['virtual'] = 'VMware'
            if maker.startswith('Xen'):
                grains['virtual_subtype'] = '{0} {1}'.format(maker, product)
                grains['virtual'] = 'xen'
            if maker.startswith('Microsoft') and product.startswith('Virtual'):
                grains['virtual'] = 'VirtualPC'
        if sysctl:
            model = __salt__['cmd.run']('{0} hw.model'.format(sysctl))
            jail = __salt__['cmd.run'](
                '{0} -n security.jail.jailed'.format(sysctl)
            )
            if jail == '1':
                grains['virtual_subtype'] = 'jail'
            if 'QEMU Virtual CPU' in model:
                grains['virtual'] = 'kvm'
    elif osdata['kernel'] == 'SunOS':
        # Check if it's a "regular" zone. (i.e. Solaris 10/11 zone)
        zonename = salt.utils.which('zonename')
        if zonename:
            zone = __salt__['cmd.run']('{0}'.format(zonename))
            if zone != 'global':
                grains['virtual'] = 'zone'
                if osdata['os'] == 'SmartOS':
                    grains.update(_smartos_zone_data())
        # Check if it's a branded zone (i.e. Solaris 8/9 zone)
        if isdir('/.SUNWnative'):
            grains['virtual'] = 'zone'
    elif osdata['kernel'] == 'NetBSD':
        if sysctl:
            if 'QEMU Virtual CPU' in __salt__['cmd.run'](
                    '{0} -n machdep.cpu_brand'.format(sysctl)):
                grains['virtual'] = 'kvm'
            elif 'invalid' not in __salt__['cmd.run'](
                    '{0} -n machdep.xen.suspend'.format(sysctl)):
                grains['virtual'] = 'Xen PV DomU'
            elif 'VMware' in __salt__['cmd.run'](
                    '{0} -n machdep.dmi.system-vendor'.format(sysctl)):
                grains['virtual'] = 'VMware'
            # NetBSD has Xen dom0 support
            elif __salt__['cmd.run'](
                    '{0} -n machdep.idle-mechanism'.format(sysctl)) == 'xen':
                if os.path.isfile('/var/run/xenconsoled.pid'):
                    grains['virtual_subtype'] = 'Xen Dom0'

    for command in failed_commands:
        log.warn(
            'Although {0!r} was found in path, the current user '
            'cannot execute it. Grains output might not be '
            'accurate.'.format(command)
        )
    return grains


def _ps(osdata):
    '''
    Return the ps grain
    '''
    grains = {}
    bsd_choices = ('FreeBSD', 'NetBSD', 'OpenBSD', 'MacOS')
    if osdata['os'] in bsd_choices:
        grains['ps'] = 'ps auxwww'
    elif osdata['os_family'] == 'Solaris':
        grains['ps'] = '/usr/ucb/ps auxwww'
    elif osdata['os'] == 'Windows':
        grains['ps'] = 'tasklist.exe'
    elif osdata.get('virtual', '') == 'openvzhn':
        grains['ps'] = (
            'ps -fH -p $(grep -l \"^envID:[[:space:]]*0\\$\" '
            '/proc/[0-9]*/status | sed -e \"s=/proc/\\([0-9]*\\)/.*=\\1=\")  '
            '| awk \'{ $7=\"\"; print }\''
        )
    elif osdata['os_family'] == 'Debian':
        grains['ps'] = 'ps -efHww'
    else:
        grains['ps'] = 'ps -efH'
    return grains


def _windows_platform_data():
    '''
    Use the platform module for as much as we can.
    '''
    # Provides:
    #    osmanufacturer
    #    manufacturer
    #    productname
    #    biosversion
    #    serialnumber
    #    osfullname
    #    timezone
    #    windowsdomain
    #    motherboard.productname
    #    motherboard.serialnumber

    if not HAS_WMI:
        return {}

    with salt.utils.winapi.Com():
        wmi_c = wmi.WMI()
        # http://msdn.microsoft.com/en-us/library/windows/desktop/aa394102%28v=vs.85%29.aspx
        systeminfo = wmi_c.Win32_ComputerSystem()[0]
        # http://msdn.microsoft.com/en-us/library/windows/desktop/aa394239%28v=vs.85%29.aspx
        osinfo = wmi_c.Win32_OperatingSystem()[0]
        # http://msdn.microsoft.com/en-us/library/windows/desktop/aa394077(v=vs.85).aspx
        biosinfo = wmi_c.Win32_BIOS()[0]
        # http://msdn.microsoft.com/en-us/library/windows/desktop/aa394498(v=vs.85).aspx
        timeinfo = wmi_c.Win32_TimeZone()[0]
        # http://msdn.microsoft.com/en-us/library/windows/desktop/aa394072(v=vs.85).aspx
        motherboardinfo = wmi_c.Win32_BaseBoard()[0]

        # the name of the OS comes with a bunch of other data about the install
        # location. For example:
        # 'Microsoft Windows Server 2008 R2 Standard |C:\\Windows|\\Device\\Harddisk0\\Partition2'
        (osfullname, _) = osinfo.Name.split('|', 1)
        osfullname = osfullname.strip()

        grains = {
            'osmanufacturer': osinfo.Manufacturer,
            'manufacturer': systeminfo.Manufacturer,
            'productname': systeminfo.Model,
            # bios name had a bunch of whitespace appended to it in my testing
            # 'PhoenixBIOS 4.0 Release 6.0     '
            'biosversion': biosinfo.Name.strip(),
            'serialnumber': biosinfo.SerialNumber,
            'osfullname': osfullname,
            'timezone': timeinfo.Description,
            'windowsdomain': systeminfo.Domain,
            'motherboard': {
                'productname': motherboardinfo.Product,
                'serialnumber': motherboardinfo.SerialNumber
             }
        }

        # test for virtualized environments
        # I only had VMware available so the rest are unvalidated
        if 'VRTUAL' in biosinfo.Version:  # (not a typo)
            grains['virtual'] = 'HyperV'
        elif 'A M I' in biosinfo.Version:
            grains['virtual'] = 'VirtualPC'
        elif 'VMware' in systeminfo.Model:
            grains['virtual'] = 'VMware'
        elif 'VirtualBox' in systeminfo.Model:
            grains['virtual'] = 'VirtualBox'
        elif 'Xen' in biosinfo.Version:
            grains['virtual'] = 'Xen'
            if 'HVM domU' in systeminfo.Model:
                grains['virtual_subtype'] = 'HVM domU'

    return grains


def id_():
    '''
    Return the id
    '''
    return {'id': __opts__.get('id', '')}

_REPLACE_LINUX_RE = re.compile(r'linux', re.IGNORECASE)

# This maps (at most) the first ten characters (no spaces, lowercased) of
# 'osfullname' to the 'os' grain that Salt traditionally uses.
# Please see os_data() and _supported_dists.
# If your system is not detecting properly it likely needs an entry here.
_OS_NAME_MAP = {
    'redhatente': 'RedHat',
    'gentoobase': 'Gentoo',
    'archarm': 'Arch ARM',
    'arch': 'Arch',
    'debian': 'Debian',
    'debiangnu/': 'Debian',
    'raspbiangn': 'Raspbian',
    'fedoraremi': 'Fedora',
    'amazonami': 'Amazon',
    'alt': 'ALT',
    'enterprise': 'OEL',
    'oracleserv': 'OEL',
    'cloudserve': 'CloudLinux',
    'pidora': 'Fedora',
    'scientific': 'ScientificLinux'
}

# Map the 'os' grain to the 'os_family' grain
# These should always be capitalized entries as the lookup comes
# post-_OS_NAME_MAP. If your system is having trouble with detection, please
# make sure that the 'os' grain is capitalized and working correctly first.
_OS_FAMILY_MAP = {
    'Ubuntu': 'Debian',
    'Fedora': 'RedHat',
    'CentOS': 'RedHat',
    'GoOSe': 'RedHat',
    'Scientific': 'RedHat',
    'Amazon': 'RedHat',
    'CloudLinux': 'RedHat',
    'OVS': 'RedHat',
    'OEL': 'RedHat',
    'XCP': 'RedHat',
    'XenServer': 'RedHat',
    'Mandrake': 'Mandriva',
    'ESXi': 'VMWare',
    'Mint': 'Debian',
    'VMWareESX': 'VMWare',
    'Bluewhite64': 'Bluewhite',
    'Slamd64': 'Slackware',
    'SLES': 'Suse',
    'SUSE Enterprise Server': 'Suse',
    'SUSE  Enterprise Server': 'Suse',
    'SLED': 'Suse',
    'openSUSE': 'Suse',
    'SUSE': 'Suse',
    'Solaris': 'Solaris',
    'SmartOS': 'Solaris',
    'OpenIndiana Development': 'Solaris',
    'OpenIndiana': 'Solaris',
    'OpenSolaris Development': 'Solaris',
    'OpenSolaris': 'Solaris',
    'Arch ARM': 'Arch',
    'ALT': 'RedHat',
    'Trisquel': 'Debian',
    'GCEL': 'Debian',
    'Linaro': 'Debian',
    'elementary OS': 'Debian',
    'ScientificLinux': 'RedHat',
    'Raspbian': 'Debian'
}


def _linux_bin_exists(binary):
    '''
    Does a binary exist in linux (depends on which)
    '''
    return __salt__['cmd.retcode'](
        'which {0}'.format(binary)
    ) == 0


def os_data():
    '''
    Return grains pertaining to the operating system
    '''
    grains = {
        'num_gpus': 0,
        'gpus': [],
        }

    # Windows Server 2008 64-bit
    # ('Windows', 'MINIONNAME', '2008ServerR2', '6.1.7601', 'AMD64',
    #  'Intel64 Fam ily 6 Model 23 Stepping 6, GenuineIntel')
    # Ubuntu 10.04
    # ('Linux', 'MINIONNAME', '2.6.32-38-server',
    # '#83-Ubuntu SMP Wed Jan 4 11:26:59 UTC 2012', 'x86_64', '')

    # pylint: disable=unpacking-non-sequence
    (grains['kernel'], grains['nodename'],
     grains['kernelrelease'], version, grains['cpuarch'], _) = platform.uname()
    # pylint: enable=unpacking-non-sequence

    if salt.utils.is_windows():
        grains['osrelease'] = grains['kernelrelease']
        grains['osversion'] = grains['kernelrelease'] = version
        grains['os'] = 'Windows'
        grains['os_family'] = 'Windows'
        grains.update(_memdata(grains))
        grains.update(_windows_platform_data())
        grains.update(_windows_cpudata())
        grains.update(_windows_virtual(grains))
        grains.update(_ps(grains))
        return grains
    elif salt.utils.is_linux():
        # Add SELinux grain, if you have it
        if _linux_bin_exists('selinuxenabled'):
            grains['selinux'] = {}
            grains['selinux']['enabled'] = __salt__['cmd.run'](
                'selinuxenabled; echo $?'
            ).strip() == '0'
            if _linux_bin_exists('getenforce'):
                grains['selinux']['enforced'] = __salt__['cmd.run'](
                    'getenforce'
                ).strip()

        # Add lsb grains on any distro with lsb-release
        try:
            import lsb_release
            release = lsb_release.get_distro_information()
            for key, value in release.iteritems():
                key = key.lower()
                lsb_param = 'lsb_{0}{1}'.format(
                    '' if key.startswith('distrib_') else 'distrib_',
                    key
                )
                grains[lsb_param] = value
        except ImportError:
            # if the python library isn't available, default to regex
            if os.path.isfile('/etc/lsb-release'):
                # Matches any possible format:
                #     DISTRIB_ID="Ubuntu"
                #     DISTRIB_ID='Mageia'
                #     DISTRIB_ID=Fedora
                #     DISTRIB_RELEASE='10.10'
                #     DISTRIB_CODENAME='squeeze'
                #     DISTRIB_DESCRIPTION='Ubuntu 10.10'
                regex = re.compile((
                    '^(DISTRIB_(?:ID|RELEASE|CODENAME|DESCRIPTION))=(?:\'|")?'
                    '([\\w\\s\\.-_]+)(?:\'|")?'
                ))
                with salt.utils.fopen('/etc/lsb-release') as ifile:
                    for line in ifile:
                        match = regex.match(line.rstrip('\n'))
                        if match:
                            # Adds:
                            #   lsb_distrib_{id,release,codename,description}
                            grains[
                                'lsb_{0}'.format(match.groups()[0].lower())
                            ] = match.groups()[1].rstrip()
            elif os.path.isfile('/etc/os-release'):
                # Arch ARM Linux
                with salt.utils.fopen('/etc/os-release') as ifile:
                    # Imitate lsb-release
                    for line in ifile:
                        # NAME="Arch Linux ARM"
                        # ID=archarm
                        # ID_LIKE=arch
                        # PRETTY_NAME="Arch Linux ARM"
                        # ANSI_COLOR="0;36"
                        # HOME_URL="http://archlinuxarm.org/"
                        # SUPPORT_URL="https://archlinuxarm.org/forum"
                        # BUG_REPORT_URL=
                        #   "https://github.com/archlinuxarm/PKGBUILDs/issues"
                        regex = re.compile(
                            '^([\\w]+)=(?:\'|")?([\\w\\s\\.-_]+)(?:\'|")?'
                        )
                        match = regex.match(line.rstrip('\n'))
                        if match:
                            name, value = match.groups()
                            if name.lower() == 'name':
                                grains['lsb_distrib_id'] = value.strip()
            elif os.path.isfile('/etc/SuSE-release'):
                grains['lsb_distrib_id'] = 'SUSE'
                rel = open('/etc/SuSE-release').read().split('\n')[1]
                patch = open('/etc/SuSE-release').read().split('\n')[2]
                rel = re.sub("[^0-9]", "", rel)
                patch = re.sub("[^0-9]", "", patch)
                release = rel + " SP" + patch
                grains['lsb_distrib_release'] = release
                grains['lsb_distrib_codename'] = "n.a"
            elif os.path.isfile('/etc/altlinux-release'):
                # ALT Linux
                grains['lsb_distrib_id'] = 'altlinux'
                with salt.utils.fopen('/etc/altlinux-release') as ifile:
                    # This file is symlinked to from:
                    #     /etc/fedora-release
                    #     /etc/redhat-release
                    #     /etc/system-release
                    for line in ifile:
                        # ALT Linux Sisyphus (unstable)
                        comps = line.split()
                        if comps[0] == 'ALT':
                            grains['lsb_distrib_release'] = comps[2]
                            grains['lsb_distrib_codename'] = \
                                comps[3].replace('(', '').replace(')', '')
            elif os.path.isfile('/etc/centos-release'):
                # CentOS Linux
                grains['lsb_distrib_id'] = 'CentOS'
                with salt.utils.fopen('/etc/centos-release') as ifile:
                    for line in ifile:
                        # Need to pull out the version and codename
                        # in the case of custom content in /etc/centos-release
                        find_release = re.compile(r'\d+\.\d+')
                        find_codename = re.compile(r'(?<=\()(.*?)(?=\))')
                        release = find_release.search(line)
                        codename = find_codename.search(line)
                        if release is not None:
                            grains['lsb_distrib_release'] = release.group()
                        if codename is not None:
                            grains['lsb_distrib_codename'] = codename.group()

        # Use the already intelligent platform module to get distro info
        # (though apparently it's not intelligent enough to strip quotes)
        (osname, osrelease, oscodename) = \
            [x.strip('"').strip("'") for x in
             platform.linux_distribution(supported_dists=_supported_dists)]
        # Try to assign these three names based on the lsb info, they tend to
        # be more accurate than what python gets from /etc/DISTRO-release.
        # It's worth noting that Ubuntu has patched their Python distribution
        # so that platform.linux_distribution() does the /etc/lsb-release
        # parsing, but we do it anyway here for the sake for full portability.
        grains['osfullname'] = grains.get('lsb_distrib_id', osname).strip()
        grains['osrelease'] = grains.get('lsb_distrib_release',
                                         osrelease).strip()
        grains['oscodename'] = grains.get('lsb_distrib_codename',
                                          oscodename).strip()
        distroname = _REPLACE_LINUX_RE.sub('', grains['osfullname']).strip()
        # return the first ten characters with no spaces, lowercased
        shortname = distroname.replace(' ', '').lower()[:10]
        # this maps the long names from the /etc/DISTRO-release files to the
        # traditional short names that Salt has used.
        grains['os'] = _OS_NAME_MAP.get(shortname, distroname)
        grains.update(_linux_cpudata())
        grains.update(_linux_gpu_data())
    elif grains['kernel'] == 'SunOS':
        grains['os_family'] = 'Solaris'
        uname_v = __salt__['cmd.run']('uname -v')
        if 'joyent_' in uname_v:
            # See https://github.com/joyent/smartos-live/issues/224
            grains['os'] = grains['osfullname'] = 'SmartOS'
            grains['osrelease'] = uname_v
        elif os.path.isfile('/etc/release'):
            with salt.utils.fopen('/etc/release', 'r') as fp_:
                rel_data = fp_.read()
                try:
                    release_re = re.compile(
                        r'((?:Open)?Solaris|OpenIndiana) (Development)?'
                        r'\s*(\d+ \d+\/\d+|oi_\S+|snv_\S+)?'
                    )
                    osname, development, osrelease = \
                        release_re.search(rel_data).groups()
                except AttributeError:
                    # Set a blank osrelease grain and fallback to 'Solaris'
                    # as the 'os' grain.
                    grains['os'] = grains['osfullname'] = 'Solaris'
                    grains['osrelease'] = ''
                else:
                    if development is not None:
                        osname = ' '.join((osname, development))
                    grains['os'] = grains['osfullname'] = osname
                    grains['osrelease'] = osrelease

        grains.update(_sunos_cpudata())
    elif grains['kernel'] == 'VMkernel':
        grains['os'] = 'ESXi'
    elif grains['kernel'] == 'Darwin':
        osrelease = __salt__['cmd.run']('sw_vers -productVersion')
        grains['os'] = 'MacOS'
        grains['osrelease'] = osrelease
        grains.update(_bsd_cpudata(grains))
        grains.update(_osx_gpudata())
    else:
        grains['os'] = grains['kernel']
    if grains['kernel'] in ('FreeBSD', 'OpenBSD', 'NetBSD'):
        grains.update(_bsd_cpudata(grains))
        grains['osrelease'] = grains['kernelrelease'].split('-')[0]
        if grains['kernel'] == 'NetBSD':
            grains.update(_netbsd_gpu_data())
    if not grains['os']:
        grains['os'] = 'Unknown {0}'.format(grains['kernel'])
        grains['os_family'] = 'Unknown'
    else:
        # this assigns family names based on the os name
        # family defaults to the os name if not found
        grains['os_family'] = _OS_FAMILY_MAP.get(grains['os'],
                                                 grains['os'])

    # Build the osarch grain. This grain will be used for platform-specific
    # considerations such as package management. Fall back to the CPU
    # architecture.
    if grains.get('os_family') == 'Debian':
        osarch = __salt__['cmd.run']('dpkg --print-architecture').strip()
    elif grains.get('os') == 'Fedora':
        osarch = __salt__['cmd.run']('rpm --eval %{_host_cpu}').strip()
    else:
        osarch = grains['cpuarch']
    grains['osarch'] = osarch

    grains.update(_memdata(grains))

    # Get the hardware and bios data
    grains.update(_hw_data(grains))

    # Load the virtual machine info
    grains.update(_virtual(grains))
    grains.update(_ps(grains))

    # Load additional OS family grains
    if grains['os_family'] == "RedHat":
        grains['osmajorrelease'] = grains['osrelease'].split('.', 1)[0]

        grains['osfinger'] = '{os}-{ver}'.format(
            os=grains['osfullname'],
            ver=grains['osrelease'].partition('.')[0])
    elif grains.get('osfullname') == 'Ubuntu':
        grains['osfinger'] = '{os}-{ver}'.format(
            os=grains['osfullname'],
            ver=grains['osrelease'])
    elif grains.get('osfullname') == "Debian":
        grains['osmajorrelease'] = grains['osrelease'].split('.', 1)[0]

        grains['osfinger'] = '{os}-{ver}'.format(
            os=grains['osfullname'],
            ver=grains['osrelease'].partition('.')[0])

    if grains.get('osrelease', ''):
        osrelease_info = grains['osrelease'].split('.')
        for idx, value in enumerate(osrelease_info):
            if not value.isdigit():
                continue
            osrelease_info[idx] = int(value)
        grains['osrelease_info'] = tuple(osrelease_info)

    return grains


def locale_info():
    '''
    Provides
        defaultlanguage
        defaultencoding
    '''
    grains = {}

    if 'proxyminion' in __opts__:
        return grains

    try:
        (
            grains['defaultlanguage'],
            grains['defaultencoding']
        ) = locale.getdefaultlocale()
    except Exception:
        # locale.getdefaultlocale can ValueError!! Catch anything else it
        # might do, per #2205
        grains['defaultlanguage'] = 'unknown'
        grains['defaultencoding'] = 'unknown'
    return grains


def hostname():
    '''
    Return fqdn, hostname, domainname
    '''
    # This is going to need some work
    # Provides:
    #   fqdn
    #   host
    #   localhost
    #   domain
    grains = {}

    if 'proxyminion' in __opts__:
        return grains

    grains['localhost'] = socket.gethostname()
    grains['fqdn'] = salt.utils.network.get_fqhostname()
    (grains['host'], grains['domain']) = grains['fqdn'].partition('.')[::2]
    return grains


def append_domain():
    '''
    Return append_domain if set
    '''

    grain = {}

    if 'proxyminion' in __opts__:
        return grain

    if 'append_domain' in __opts__:
        grain['append_domain'] = __opts__['append_domain']
    return grain


def ip4():
    '''
    Return a list of ipv4 addrs
    '''

    if 'proxyminion' in __opts__:
        return {}

    return {'ipv4': salt.utils.network.ip_addrs(include_loopback=True)}


def fqdn_ip4():
    '''
    Return a list of ipv4 addrs of fqdn
    '''

    if 'proxyminion' in __opts__:
        return {}

    try:
        info = socket.getaddrinfo(hostname()['fqdn'], None, socket.AF_INET)
        addrs = list(set(item[4][0] for item in info))
    except socket.error:
        addrs = []
    return {'fqdn_ip4': addrs}


def ip6():
    '''
    Return a list of ipv6 addrs
    '''

    if 'proxyminion' in __opts__:
        return {}

    return {'ipv6': salt.utils.network.ip_addrs6(include_loopback=True)}


def fqdn_ip6():
    '''
    Return a list of ipv6 addrs of fqdn
    '''

    if 'proxyminion' in __opts__:
        return {}

    try:
        info = socket.getaddrinfo(hostname()['fqdn'], None, socket.AF_INET6)
        addrs = list(set(item[4][0] for item in info))
    except socket.error:
        addrs = []
    return {'fqdn_ip6': addrs}


def ip_interfaces():
    '''
    Provide a dict of the connected interfaces and their ip addresses
    '''
    # Provides:
    #   ip_interfaces

    if 'proxyminion' in __opts__:
        return {}

    ret = {}
    ifaces = salt.utils.network.interfaces()
    for face in ifaces:
        iface_ips = []
        for inet in ifaces[face].get('inet', []):
            if 'address' in inet:
                iface_ips.append(inet['address'])
        for inet in ifaces[face].get('inet6', []):
            if 'address' in inet:
                iface_ips.append(inet['address'])
        for secondary in ifaces[face].get('secondary', []):
            if 'address' in secondary:
                iface_ips.append(secondary['address'])
        ret[face] = iface_ips
    return {'ip_interfaces': ret}


def ip4_interfaces():
    '''
    Provide a dict of the connected interfaces and their ip4 addresses
    '''
    # Provides:
    #   ip_interfaces

    if 'proxyminion' in __opts__:
        return {}

    ret = {}
    ifaces = salt.utils.network.interfaces()
    for face in ifaces:
        iface_ips = []
        for inet in ifaces[face].get('inet', []):
            if 'address' in inet:
                iface_ips.append(inet['address'])
        for secondary in ifaces[face].get('secondary', []):
            if 'address' in secondary:
                iface_ips.append(secondary['address'])
        ret[face] = iface_ips
    return {'ip4_interfaces': ret}


def ip6_interfaces():
    '''
    Provide a dict of the connected interfaces and their ip6 addresses
    '''
    # Provides:
    #   ip_interfaces

    if 'proxyminion' in __opts__:
        return {}

    ret = {}
    ifaces = salt.utils.network.interfaces()
    for face in ifaces:
        iface_ips = []
        for inet in ifaces[face].get('inet6', []):
            if 'address' in inet:
                iface_ips.append(inet['address'])
        for secondary in ifaces[face].get('secondary', []):
            if 'address' in secondary:
                iface_ips.append(secondary['address'])
        ret[face] = iface_ips
    return {'ip6_interfaces': ret}


def hwaddr_interfaces():
    '''
    Provide a dict of the connected interfaces and their
    hw addresses (Mac Address)
    '''
    # Provides:
    #   hwaddr_interfaces
    ret = {}
    ifaces = salt.utils.network.interfaces()
    for face in ifaces:
        if 'hwaddr' in ifaces[face]:
            ret[face] = ifaces[face]['hwaddr']
    return {'hwaddr_interfaces': ret}


def get_machine_id():
    '''
    Provide the machine-id
    '''
    # Provides:
    #   machine-id
    locations = ['/etc/machine-id', '/var/lib/dbus/machine-id']
    existing_locations = [loc for loc in locations if os.path.exists(loc)]
    if not existing_locations:
        return {}
    else:
        with salt.utils.fopen(existing_locations[0]) as machineid:
            return {'machine_id': machineid.read().strip()}


def path():
    '''
    Return the path
    '''
    # Provides:
    #   path
    return {'path': os.environ['PATH'].strip()}


def pythonversion():
    '''
    Return the Python version
    '''
    # Provides:
    #   pythonversion
    return {'pythonversion': list(sys.version_info)}


def pythonpath():
    '''
    Return the Python path
    '''
    # Provides:
    #   pythonpath
    return {'pythonpath': sys.path}


def pythonexecutable():
    '''
    Return the python executable in use
    '''
    # Provides:
    #   pythonexecutable
    return {'pythonexecutable': sys.executable}


def saltpath():
    '''
    Return the path of the salt module
    '''
    # Provides:
    #   saltpath
    salt_path = os.path.abspath(os.path.join(__file__, os.path.pardir))
    return {'saltpath': os.path.dirname(salt_path)}


def saltversion():
    '''
    Return the version of salt
    '''
    # Provides:
    #   saltversion
    from salt.version import __version__
    return {'saltversion': __version__}


def zmqversion():
    '''
    Return the zeromq version
    '''
    # Provides:
    #   zmqversion
    try:
        import zmq
        return {'zmqversion': zmq.zmq_version()}
    except ImportError:
        return {}


def saltversioninfo():
    '''
    Return the version_info of salt

     .. versionadded:: 0.17.0
    '''
    # Provides:
    #   saltversioninfo
    from salt.version import __version_info__
    return {'saltversioninfo': __version_info__}


# Relatively complex mini-algorithm to iterate over the various
# sections of dmidecode output and return matches for  specific
# lines containing data we want, but only in the right section.
def _dmidecode_data(regex_dict):
    '''
    Parse the output of dmidecode in a generic fashion that can
    be used for the multiple system types which have dmidecode.
    '''
    ret = {}

    if 'proxyminion' in __opts__:
        return {}

    # No use running if dmidecode/smbios isn't in the path
    if salt.utils.which('dmidecode'):
        out = __salt__['cmd.run']('dmidecode')
    elif salt.utils.which('smbios'):
        out = __salt__['cmd.run']('smbios')
    else:
        log.debug(
            'The `dmidecode` binary is not available on the system. GPU '
            'grains will not be available.'
        )
        return ret

    for section in regex_dict:
        section_found = False

        # Look at every line for the right section
        for line in out.splitlines():
            if not line:
                continue
            # We've found it, woohoo!
            if re.match(section, line):
                section_found = True
                continue
            if not section_found:
                continue

            # Now that a section has been found, find the data
            for item in regex_dict[section]:
                # Examples:
                #    Product Name: 64639SU
                #    Version: 7LETC1WW (2.21 )
                regex = re.compile(r'\s+{0}\s+(.*)$'.format(item))
                grain = regex_dict[section][item]
                # Skip to the next iteration if this grain
                # has been found in the dmidecode output.
                if grain in ret:
                    continue

                match = regex.match(line)

                # Finally, add the matched data to the grains returned
                if match:
                    ret[grain] = match.group(1).strip()
    return ret


def _hw_data(osdata):
    '''
    Get system specific hardware data from dmidecode

    Provides
        biosversion
        productname
        manufacturer
        serialnumber
        biosreleasedate

    .. versionadded:: 0.9.5
    '''

    if 'proxyminion' in __opts__:
        return {}

    grains = {}
    # TODO: *BSD dmidecode output
    if osdata['kernel'] == 'Linux':
        linux_dmi_regex = {
            'BIOS [Ii]nformation': {
                '[Vv]ersion:': 'biosversion',
                '[Rr]elease [Dd]ate:': 'biosreleasedate',
            },
            '[Ss]ystem [Ii]nformation': {
                'Manufacturer:': 'manufacturer',
                'Product(?: Name)?:': 'productname',
                'Serial Number:': 'serialnumber',
            },
        }
        grains.update(_dmidecode_data(linux_dmi_regex))
    elif osdata['kernel'] == 'SunOS':
        sunos_dmi_regex = {
            r'(.+)SMB_TYPE_BIOS\s\(BIOS [Ii]nformation\)': {
                '[Vv]ersion [Ss]tring:': 'biosversion',
                '[Rr]elease [Dd]ate:': 'biosreleasedate',
            },
            r'(.+)SMB_TYPE_SYSTEM\s\([Ss]ystem [Ii]nformation\)': {
                'Manufacturer:': 'manufacturer',
                'Product(?: Name)?:': 'productname',
                'Serial Number:': 'serialnumber',
            },
        }
        grains.update(_dmidecode_data(sunos_dmi_regex))
    # On FreeBSD /bin/kenv (already in base system)
    # can be used instead of dmidecode
    elif osdata['kernel'] == 'FreeBSD':
        kenv = salt.utils.which('kenv')
        if kenv:
            # In theory, it will be easier to add new fields to this later
            fbsd_hwdata = {
                'biosversion': 'smbios.bios.version',
                'manufacturer': 'smbios.system.maker',
                'serialnumber': 'smbios.system.serial',
                'productname': 'smbios.system.product',
                'biosreleasedate': 'smbios.bios.reldate',
            }
            for key, val in fbsd_hwdata.items():
                grains[key] = __salt__['cmd.run']('{0} {1}'.format(kenv, val))
    elif osdata['kernel'] == 'OpenBSD':
        sysctl = salt.utils.which('sysctl')
        hwdata = {'biosversion': 'hw.version',
                  'manufacturer': 'hw.vendor',
                  'productname': 'hw.product',
                  'serialnumber': 'hw.serialno'}
        for key, oid in hwdata.items():
            value = __salt__['cmd.run']('{0} -n {1}'.format(sysctl, oid))
            if not value.endswith(' value is not available'):
                grains[key] = value
    elif osdata['kernel'] == 'NetBSD':
        sysctl = salt.utils.which('sysctl')
        nbsd_hwdata = {
            'biosversion': 'machdep.dmi.board-version',
            'manufacturer': 'machdep.dmi.system-vendor',
            'serialnumber': 'machdep.dmi.system-serial',
            'productname': 'machdep.dmi.system-product',
            'biosreleasedate': 'machdep.dmi.bios-date',
        }
        for key, oid in nbsd_hwdata.items():
            result = __salt__['cmd.run_all']('{0} -n {1}'.format(sysctl, oid))
            if result['retcode'] == 0:
                grains[key] = result['stdout']

    return grains


def _smartos_zone_data():
    '''
    Return useful information from a SmartOS zone
    '''
    # Provides:
    #   pkgsrcversion
    #   imageversion
    #   pkgsrcpath
    #   zonename
    #   zoneid
    #   hypervisor_uuid
    #   datacenter

    if 'proxyminion' in __opts__:
        return {}

    grains = {}

    pkgsrcversion = re.compile('^release:\\s(.+)')
    imageversion = re.compile('Image:\\s(.+)')
    pkgsrcpath = re.compile('PKG_PATH=(.+)')
    if os.path.isfile('/etc/pkgsrc_version'):
        with salt.utils.fopen('/etc/pkgsrc_version', 'r') as fp_:
            for line in fp_:
                match = pkgsrcversion.match(line)
                if match:
                    grains['pkgsrcversion'] = match.group(1)
    if os.path.isfile('/etc/product'):
        with salt.utils.fopen('/etc/product', 'r') as fp_:
            for line in fp_:
                match = imageversion.match(line)
                if match:
                    grains['imageversion'] = match.group(1)
    if os.path.isfile('/opt/local/etc/pkg_install.conf'):
        with salt.utils.fopen('/opt/local/etc/pkg_install.conf', 'r') as fp_:
            for line in fp_:
                match = pkgsrcpath.match(line)
                if match:
                    grains['pkgsrcpath'] = match.group(1)
    if 'pkgsrcversion' not in grains:
        grains['pkgsrcversion'] = 'Unknown'
    if 'imageversion' not in grains:
        grains['imageversion'] = 'Unknown'
    if 'pkgsrcpath' not in grains:
        grains['pkgsrcpath'] = 'Unknown'

    grains['zonename'] = __salt__['cmd.run']('zonename')
    grains['zoneid'] = __salt__['cmd.run']('zoneadm list -p | awk -F: \'{ print $1 }\'')
    grains['hypervisor_uuid'] = __salt__['cmd.run']('mdata-get sdc:server_uuid')
    grains['datacenter'] = __salt__['cmd.run']('mdata-get sdc:datacenter_name')
    if "FAILURE" in grains['datacenter'] or "No metadata" in grains['datacenter']:
        grains['datacenter'] = "Unknown"

    return grains


def get_server_id():
    '''
    Provides an integer based on the FQDN of a machine.
    Useful as server-id in MySQL replication or anywhere else you'll need an ID
    like this.
    '''
    # Provides:
    #   server_id

    if 'proxyminion' in __opts__:
        return {}
    return {'server_id': abs(hash(__opts__.get('id', '')) % (2 ** 31))}


def get_master():
    '''
    Provides the minion with the name of its master.
    This is useful in states to target other services running on the master.
    '''
    # Provides:
    #   master
    return {'master': __opts__.get('master', '')}

# vim: tabstop=4 expandtab shiftwidth=4 softtabstop=4<|MERGE_RESOLUTION|>--- conflicted
+++ resolved
@@ -472,10 +472,7 @@
         else:
             _cmds = ('dmidecode', 'lspci', 'dmesg')
 
-<<<<<<< HEAD
-=======
     failed_commands = set()
->>>>>>> c80b161a
     for command in _cmds:
         args = []
         if osdata['kernel'] == 'Darwin':
