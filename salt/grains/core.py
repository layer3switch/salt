# -*- coding: utf-8 -*-
'''
The static grains, these are the core, or built in grains.

When grains are loaded they are not loaded in the same way that modules are
loaded, grain functions are detected and executed, the functions MUST
return a dict which will be applied to the main grains dict. This module
will always be executed first, so that any grains loaded here in the core
module can be overwritten just by returning dict keys with the same value
as those returned here
'''

# Import python libs
from __future__ import absolute_import
import os
import json
import socket
import sys
import re
import platform
import logging
import locale
import uuid
<<<<<<< HEAD
from errno import EACCES, EPERM
=======
import datetime
import salt.exceptions
from salt.ext.six.moves import range
>>>>>>> e2c5f7ab

__proxyenabled__ = ['*']
__FQDN__ = None

# Extend the default list of supported distros. This will be used for the
# /etc/DISTRO-release checking that is part of linux_distribution()
from platform import _supported_dists
_supported_dists += ('arch', 'mageia', 'meego', 'vmware', 'bluewhite64',
                     'slamd64', 'ovs', 'system', 'mint', 'oracle', 'void')

# linux_distribution deprecated in py3.7
try:
    from platform import linux_distribution
except ImportError:
    from distro import linux_distribution

# Import salt libs
import salt.exceptions
import salt.log
import salt.utils
import salt.utils.network
import salt.utils.dns
import salt.ext.six as six
from salt.ext.six.moves import range

if salt.utils.is_windows():
    import salt.utils.win_osinfo

# Solve the Chicken and egg problem where grains need to run before any
# of the modules are loaded and are generally available for any usage.
import salt.modules.cmdmod
import salt.modules.smbios

__salt__ = {
    'cmd.run': salt.modules.cmdmod._run_quiet,
    'cmd.retcode': salt.modules.cmdmod._retcode_quiet,
    'cmd.run_all': salt.modules.cmdmod._run_all_quiet,
    'smbios.records': salt.modules.smbios.records,
    'smbios.get': salt.modules.smbios.get,
}
log = logging.getLogger(__name__)

HAS_WMI = False
if salt.utils.is_windows():
    # attempt to import the python wmi module
    # the Windows minion uses WMI for some of its grains
    try:
        import wmi  # pylint: disable=import-error
        import salt.utils.winapi
        import win32api
        import salt.modules.reg
        HAS_WMI = True
        __salt__['reg.read_value'] = salt.modules.reg.read_value
    except ImportError:
        log.exception(
            'Unable to import Python wmi module, some core grains '
            'will be missing'
        )

_INTERFACES = {}


def _windows_cpudata():
    '''
    Return some CPU information on Windows minions
    '''
    # Provides:
    #   num_cpus
    #   cpu_model
    grains = {}
    if 'NUMBER_OF_PROCESSORS' in os.environ:
        # Cast to int so that the logic isn't broken when used as a
        # conditional in templating. Also follows _linux_cpudata()
        try:
            grains['num_cpus'] = int(os.environ['NUMBER_OF_PROCESSORS'])
        except ValueError:
            grains['num_cpus'] = 1
    grains['cpu_model'] = __salt__['reg.read_value'](
                       "HKEY_LOCAL_MACHINE",
                       "HARDWARE\\DESCRIPTION\\System\\CentralProcessor\\0",
                       "ProcessorNameString").get('vdata')
    return grains


def _linux_cpudata():
    '''
    Return some CPU information for Linux minions
    '''
    # Provides:
    #   num_cpus
    #   cpu_model
    #   cpu_flags
    grains = {}
    cpuinfo = '/proc/cpuinfo'
    # Parse over the cpuinfo file
    if os.path.isfile(cpuinfo):
        with salt.utils.fopen(cpuinfo, 'r') as _fp:
            for line in _fp:
                comps = line.split(':')
                if not len(comps) > 1:
                    continue
                key = comps[0].strip()
                val = comps[1].strip()
                if key == 'processor':
                    grains['num_cpus'] = int(val) + 1
                elif key == 'model name':
                    grains['cpu_model'] = val
                elif key == 'flags':
                    grains['cpu_flags'] = val.split()
                elif key == 'Features':
                    grains['cpu_flags'] = val.split()
                # ARM support - /proc/cpuinfo
                #
                # Processor       : ARMv6-compatible processor rev 7 (v6l)
                # BogoMIPS        : 697.95
                # Features        : swp half thumb fastmult vfp edsp java tls
                # CPU implementer : 0x41
                # CPU architecture: 7
                # CPU variant     : 0x0
                # CPU part        : 0xb76
                # CPU revision    : 7
                #
                # Hardware        : BCM2708
                # Revision        : 0002
                # Serial          : 00000000
                elif key == 'Processor':
                    grains['cpu_model'] = val.split('-')[0]
                    grains['num_cpus'] = 1
    if 'num_cpus' not in grains:
        grains['num_cpus'] = 0
    if 'cpu_model' not in grains:
        grains['cpu_model'] = 'Unknown'
    if 'cpu_flags' not in grains:
        grains['cpu_flags'] = []
    return grains


def _linux_gpu_data():
    '''
    num_gpus: int
    gpus:
      - vendor: nvidia|amd|ati|...
        model: string
    '''
    if __opts__.get('enable_lspci', True) is False:
        return {}

    if __opts__.get('enable_gpu_grains', True) is False:
        return {}

    lspci = salt.utils.which('lspci')
    if not lspci:
        log.debug(
            'The `lspci` binary is not available on the system. GPU grains '
            'will not be available.'
        )
        return {}

    # dominant gpu vendors to search for (MUST be lowercase for matching below)
    known_vendors = ['nvidia', 'amd', 'ati', 'intel']
    gpu_classes = ('vga compatible controller', '3d controller')

    devs = []
    try:
        lspci_out = __salt__['cmd.run']('{0} -vmm'.format(lspci))

        cur_dev = {}
        error = False
        # Add a blank element to the lspci_out.splitlines() list,
        # otherwise the last device is not evaluated as a cur_dev and ignored.
        lspci_list = lspci_out.splitlines()
        lspci_list.append('')
        for line in lspci_list:
            # check for record-separating empty lines
            if line == '':
                if cur_dev.get('Class', '').lower() in gpu_classes:
                    devs.append(cur_dev)
                cur_dev = {}
                continue
            if re.match(r'^\w+:\s+.*', line):
                key, val = line.split(':', 1)
                cur_dev[key.strip()] = val.strip()
            else:
                error = True
                log.debug('Unexpected lspci output: \'{0}\''.format(line))

        if error:
            log.warning(
                'Error loading grains, unexpected linux_gpu_data output, '
                'check that you have a valid shell configured and '
                'permissions to run lspci command'
            )
    except OSError:
        pass

    gpus = []
    for gpu in devs:
        vendor_strings = gpu['Vendor'].lower().split()
        # default vendor to 'unknown', overwrite if we match a known one
        vendor = 'unknown'
        for name in known_vendors:
            # search for an 'expected' vendor name in the list of strings
            if name in vendor_strings:
                vendor = name
                break
        gpus.append({'vendor': vendor, 'model': gpu['Device']})

    grains = {}
    grains['num_gpus'] = len(gpus)
    grains['gpus'] = gpus
    return grains


def _netbsd_gpu_data():
    '''
    num_gpus: int
    gpus:
      - vendor: nvidia|amd|ati|...
        model: string
    '''
    known_vendors = ['nvidia', 'amd', 'ati', 'intel', 'cirrus logic', 'vmware']

    gpus = []
    try:
        pcictl_out = __salt__['cmd.run']('pcictl pci0 list')

        for line in pcictl_out.splitlines():
            for vendor in known_vendors:
                vendor_match = re.match(
                    r'[0-9:]+ ({0}) (.+) \(VGA .+\)'.format(vendor),
                    line,
                    re.IGNORECASE
                )
                if vendor_match:
                    gpus.append({'vendor': vendor_match.group(1), 'model': vendor_match.group(2)})
    except OSError:
        pass

    grains = {}
    grains['num_gpus'] = len(gpus)
    grains['gpus'] = gpus
    return grains


def _osx_gpudata():
    '''
    num_gpus: int
    gpus:
      - vendor: nvidia|amd|ati|...
        model: string
    '''

    gpus = []
    try:
        pcictl_out = __salt__['cmd.run']('system_profiler SPDisplaysDataType')

        for line in pcictl_out.splitlines():
            fieldname, _, fieldval = line.partition(': ')
            if fieldname.strip() == "Chipset Model":
                vendor, _, model = fieldval.partition(' ')
                vendor = vendor.lower()
                gpus.append({'vendor': vendor, 'model': model})

    except OSError:
        pass

    grains = {}
    grains['num_gpus'] = len(gpus)
    grains['gpus'] = gpus
    return grains


def _bsd_cpudata(osdata):
    '''
    Return CPU information for BSD-like systems
    '''
    # Provides:
    #   cpuarch
    #   num_cpus
    #   cpu_model
    #   cpu_flags
    sysctl = salt.utils.which('sysctl')
    arch = salt.utils.which('arch')
    cmds = {}

    if sysctl:
        cmds.update({
            'num_cpus': '{0} -n hw.ncpu'.format(sysctl),
            'cpuarch': '{0} -n hw.machine'.format(sysctl),
            'cpu_model': '{0} -n hw.model'.format(sysctl),
        })

    if arch and osdata['kernel'] == 'OpenBSD':
        cmds['cpuarch'] = '{0} -s'.format(arch)

    if osdata['kernel'] == 'Darwin':
        cmds['cpu_model'] = '{0} -n machdep.cpu.brand_string'.format(sysctl)
        cmds['cpu_flags'] = '{0} -n machdep.cpu.features'.format(sysctl)

    grains = dict([(k, __salt__['cmd.run'](v)) for k, v in six.iteritems(cmds)])

    if 'cpu_flags' in grains and isinstance(grains['cpu_flags'], six.string_types):
        grains['cpu_flags'] = grains['cpu_flags'].split(' ')

    if osdata['kernel'] == 'NetBSD':
        grains['cpu_flags'] = []
        for line in __salt__['cmd.run']('cpuctl identify 0').splitlines():
            cpu_match = re.match(r'cpu[0-9]:\ features[0-9]?\ .+<(.+)>', line)
            if cpu_match:
                flag = cpu_match.group(1).split(',')
                grains['cpu_flags'].extend(flag)

    if osdata['kernel'] == 'FreeBSD' and os.path.isfile('/var/run/dmesg.boot'):
        grains['cpu_flags'] = []
        # TODO: at least it needs to be tested for BSD other then FreeBSD
        with salt.utils.fopen('/var/run/dmesg.boot', 'r') as _fp:
            cpu_here = False
            for line in _fp:
                if line.startswith('CPU: '):
                    cpu_here = True  # starts CPU descr
                    continue
                if cpu_here:
                    if not line.startswith(' '):
                        break  # game over
                    if 'Features' in line:
                        start = line.find('<')
                        end = line.find('>')
                        if start > 0 and end > 0:
                            flag = line[start + 1:end].split(',')
                            grains['cpu_flags'].extend(flag)
    try:
        grains['num_cpus'] = int(grains['num_cpus'])
    except ValueError:
        grains['num_cpus'] = 1

    return grains


def _sunos_cpudata():
    '''
    Return the CPU information for Solaris-like systems
    '''
    # Provides:
    #   cpuarch
    #   num_cpus
    #   cpu_model
    #   cpu_flags
    grains = {}
    grains['cpu_flags'] = []

    grains['cpuarch'] = __salt__['cmd.run']('isainfo -k')
    psrinfo = '/usr/sbin/psrinfo 2>/dev/null'
    grains['num_cpus'] = len(__salt__['cmd.run'](psrinfo, python_shell=True).splitlines())
    kstat_info = 'kstat -p cpu_info:*:*:brand'
    for line in __salt__['cmd.run'](kstat_info).splitlines():
        match = re.match(r'(\w+:\d+:\w+\d+:\w+)\s+(.+)', line)
        if match:
            grains['cpu_model'] = match.group(2)
    isainfo = 'isainfo -n -v'
    for line in __salt__['cmd.run'](isainfo).splitlines():
        match = re.match(r'^\s+(.+)', line)
        if match:
            cpu_flags = match.group(1).split()
            grains['cpu_flags'].extend(cpu_flags)

    return grains


def _memdata(osdata):
    '''
    Gather information about the system memory
    '''
    # Provides:
    #   mem_total
    grains = {'mem_total': 0}
    if osdata['kernel'] == 'Linux':
        meminfo = '/proc/meminfo'

        if os.path.isfile(meminfo):
            with salt.utils.fopen(meminfo, 'r') as ifile:
                for line in ifile:
                    comps = line.rstrip('\n').split(':')
                    if not len(comps) > 1:
                        continue
                    if comps[0].strip() == 'MemTotal':
                        # Use floor division to force output to be an integer
                        grains['mem_total'] = int(comps[1].split()[0]) // 1024
    elif osdata['kernel'] in ('FreeBSD', 'OpenBSD', 'NetBSD', 'Darwin'):
        sysctl = salt.utils.which('sysctl')
        if sysctl:
            if osdata['kernel'] == 'Darwin':
                mem = __salt__['cmd.run']('{0} -n hw.memsize'.format(sysctl))
            else:
                mem = __salt__['cmd.run']('{0} -n hw.physmem'.format(sysctl))
            if osdata['kernel'] == 'NetBSD' and mem.startswith('-'):
                mem = __salt__['cmd.run']('{0} -n hw.physmem64'.format(sysctl))
            grains['mem_total'] = int(mem) // 1024 // 1024
    elif osdata['kernel'] == 'SunOS':
        prtconf = '/usr/sbin/prtconf 2>/dev/null'
        for line in __salt__['cmd.run'](prtconf, python_shell=True).splitlines():
            comps = line.split(' ')
            if comps[0].strip() == 'Memory' and comps[1].strip() == 'size:':
                grains['mem_total'] = int(comps[2].strip())
    elif osdata['kernel'] == 'Windows' and HAS_WMI:
        # get the Total Physical memory as reported by msinfo32
        tot_bytes = win32api.GlobalMemoryStatusEx()['TotalPhys']
        # return memory info in gigabytes
        grains['mem_total'] = int(tot_bytes / (1024 ** 2))
    return grains


def _windows_virtual(osdata):
    '''
    Returns what type of virtual hardware is under the hood, kvm or physical
    '''
    # Provides:
    #   virtual
    #   virtual_subtype
    grains = dict()
    if osdata['kernel'] != 'Windows':
        return grains

    # It is possible that the 'manufacturer' and/or 'productname' grains
    # exist but have a value of None.
    manufacturer = osdata.get('manufacturer', '')
    if manufacturer is None:
        manufacturer = ''
    productname = osdata.get('productname', '')
    if productname is None:
        productname = ''

    if 'QEMU' in manufacturer:
        # FIXME: Make this detect between kvm or qemu
        grains['virtual'] = 'kvm'
    if 'Bochs' in manufacturer:
        grains['virtual'] = 'kvm'
    # Product Name: (oVirt) www.ovirt.org
    # Red Hat Community virtualization Project based on kvm
    elif 'oVirt' in productname:
        grains['virtual'] = 'kvm'
        grains['virtual_subtype'] = 'oVirt'
    # Red Hat Enterprise Virtualization
    elif 'RHEV Hypervisor' in productname:
        grains['virtual'] = 'kvm'
        grains['virtual_subtype'] = 'rhev'
    # Product Name: VirtualBox
    elif 'VirtualBox' in productname:
        grains['virtual'] = 'VirtualBox'
    # Product Name: VMware Virtual Platform
    elif 'VMware Virtual Platform' in productname:
        grains['virtual'] = 'VMware'
    # Manufacturer: Microsoft Corporation
    # Product Name: Virtual Machine
    elif 'Microsoft' in manufacturer and \
         'Virtual Machine' in productname:
        grains['virtual'] = 'VirtualPC'
    # Manufacturer: Parallels Software International Inc.
    elif 'Parallels Software' in manufacturer:
        grains['virtual'] = 'Parallels'
    # Apache CloudStack
    elif 'CloudStack KVM Hypervisor' in productname:
        grains['virtual'] = 'kvm'
        grains['virtual_subtype'] = 'cloudstack'
    return grains


def _virtual(osdata):
    '''
    Returns what type of virtual hardware is under the hood, kvm or physical
    '''
    # This is going to be a monster, if you are running a vm you can test this
    # grain with please submit patches!
    # Provides:
    #   virtual
    #   virtual_subtype
    grains = {'virtual': 'physical'}

    # Skip the below loop on platforms which have none of the desired cmds
    # This is a temporary measure until we can write proper virtual hardware
    # detection.
    skip_cmds = ('AIX',)

    # list of commands to be executed to determine the 'virtual' grain
    _cmds = ['systemd-detect-virt', 'virt-what', 'dmidecode']
    # test first for virt-what, which covers most of the desired functionality
    # on most platforms
    if not salt.utils.is_windows() and osdata['kernel'] not in skip_cmds:
        if salt.utils.which('virt-what'):
            _cmds = ['virt-what']
        else:
            log.debug(
                'Please install \'virt-what\' to improve results of the '
                '\'virtual\' grain.'
            )
    # Check if enable_lspci is True or False
    if __opts__.get('enable_lspci', True) is True:
        # /proc/bus/pci does not exists, lspci will fail
        if os.path.exists('/proc/bus/pci'):
            _cmds += ['lspci']

    # Add additional last resort commands
    if osdata['kernel'] in skip_cmds:
        _cmds = ()

    # Quick backout for BrandZ (Solaris LX Branded zones)
    # Don't waste time trying other commands to detect the virtual grain
    if osdata['kernel'] == 'Linux' and 'BrandZ virtual linux' in os.uname():
        grains['virtual'] = 'zone'
        return grains

    failed_commands = set()
    for command in _cmds:
        args = []
        if osdata['kernel'] == 'Darwin':
            command = 'system_profiler'
            args = ['SPDisplaysDataType']
        elif osdata['kernel'] == 'SunOS':
            command = 'prtdiag'
            args = []

        cmd = salt.utils.which(command)

        if not cmd:
            continue

        cmd = '{0} {1}'.format(cmd, ' '.join(args))

        try:
            ret = __salt__['cmd.run_all'](cmd)

            if ret['retcode'] > 0:
                if salt.log.is_logging_configured():
                    # systemd-detect-virt always returns > 0 on non-virtualized
                    # systems
                    # prtdiag only works in the global zone, skip if it fails
                    if salt.utils.is_windows() or 'systemd-detect-virt' in cmd or 'prtdiag' in cmd:
                        continue
                    failed_commands.add(command)
                continue
        except salt.exceptions.CommandExecutionError:
            if salt.log.is_logging_configured():
                if salt.utils.is_windows():
                    continue
                failed_commands.add(command)
            continue

        output = ret['stdout']
        if command == "system_profiler":
            macoutput = output.lower()
            if '0x1ab8' in macoutput:
                grains['virtual'] = 'Parallels'
            if 'parallels' in macoutput:
                grains['virtual'] = 'Parallels'
            if 'vmware' in macoutput:
                grains['virtual'] = 'VMware'
            if '0x15ad' in macoutput:
                grains['virtual'] = 'VMware'
            if 'virtualbox' in macoutput:
                grains['virtual'] = 'VirtualBox'
            # Break out of the loop so the next log message is not issued
            break
        elif command == 'systemd-detect-virt':
            if output in ('qemu', 'kvm', 'oracle', 'xen', 'bochs', 'chroot', 'uml', 'systemd-nspawn'):
                grains['virtual'] = output
                break
            elif 'vmware' in output:
                grains['virtual'] = 'VMware'
                break
            elif 'microsoft' in output:
                grains['virtual'] = 'VirtualPC'
                break
            elif 'lxc' in output:
                grains['virtual'] = 'LXC'
                break
            elif 'systemd-nspawn' in output:
                grains['virtual'] = 'LXC'
                break
        elif command == 'virt-what':
            if output in ('kvm', 'qemu', 'uml', 'xen', 'lxc'):
                grains['virtual'] = output
                break
            elif 'vmware' in output:
                grains['virtual'] = 'VMware'
                break
            elif 'parallels' in output:
                grains['virtual'] = 'Parallels'
                break
            elif 'hyperv' in output:
                grains['virtual'] = 'HyperV'
                break
        elif command == 'dmidecode':
            # Product Name: VirtualBox
            if 'Vendor: QEMU' in output:
                # FIXME: Make this detect between kvm or qemu
                grains['virtual'] = 'kvm'
            if 'Manufacturer: QEMU' in output:
                grains['virtual'] = 'kvm'
            if 'Vendor: Bochs' in output:
                grains['virtual'] = 'kvm'
            if 'Manufacturer: Bochs' in output:
                grains['virtual'] = 'kvm'
            if 'BHYVE' in output:
                grains['virtual'] = 'bhyve'
            # Product Name: (oVirt) www.ovirt.org
            # Red Hat Community virtualization Project based on kvm
            elif 'Manufacturer: oVirt' in output:
                grains['virtual'] = 'kvm'
                grains['virtual_subtype'] = 'ovirt'
            # Red Hat Enterprise Virtualization
            elif 'Product Name: RHEV Hypervisor' in output:
                grains['virtual'] = 'kvm'
                grains['virtual_subtype'] = 'rhev'
            elif 'VirtualBox' in output:
                grains['virtual'] = 'VirtualBox'
            # Product Name: VMware Virtual Platform
            elif 'VMware' in output:
                grains['virtual'] = 'VMware'
            # Manufacturer: Microsoft Corporation
            # Product Name: Virtual Machine
            elif ': Microsoft' in output and 'Virtual Machine' in output:
                grains['virtual'] = 'VirtualPC'
            # Manufacturer: Parallels Software International Inc.
            elif 'Parallels Software' in output:
                grains['virtual'] = 'Parallels'
            elif 'Manufacturer: Google' in output:
                grains['virtual'] = 'kvm'
            # Proxmox KVM
            elif 'Vendor: SeaBIOS' in output:
                grains['virtual'] = 'kvm'
            # Break out of the loop, lspci parsing is not necessary
            break
        elif command == 'lspci':
            # dmidecode not available or the user does not have the necessary
            # permissions
            model = output.lower()
            if 'vmware' in model:
                grains['virtual'] = 'VMware'
            # 00:04.0 System peripheral: InnoTek Systemberatung GmbH
            #         VirtualBox Guest Service
            elif 'virtualbox' in model:
                grains['virtual'] = 'VirtualBox'
            elif 'qemu' in model:
                grains['virtual'] = 'kvm'
            elif 'virtio' in model:
                grains['virtual'] = 'kvm'
            # Break out of the loop so the next log message is not issued
            break
        elif command == 'virt-what':
            # if 'virt-what' returns nothing, it's either an undetected platform
            # so we default just as virt-what to 'physical', otherwise use the
            # platform detected/returned by virt-what
            if output:
                grains['virtual'] = output.lower()
            break
        elif command == 'prtdiag':
            model = output.lower().split("\n")[0]
            if 'vmware' in model:
                grains['virtual'] = 'VMware'
            elif 'virtualbox' in model:
                grains['virtual'] = 'VirtualBox'
            elif 'qemu' in model:
                grains['virtual'] = 'kvm'
            elif 'joyent smartdc hvm' in model:
                grains['virtual'] = 'kvm'
            break
    else:
        if osdata['kernel'] not in skip_cmds:
            log.debug(
                'All tools for virtual hardware identification failed to '
                'execute because they do not exist on the system running this '
                'instance or the user does not have the necessary permissions '
                'to execute them. Grains output might not be accurate.'
            )

    choices = ('Linux', 'HP-UX')
    isdir = os.path.isdir
    sysctl = salt.utils.which('sysctl')
    if osdata['kernel'] in choices:
        if os.path.isdir('/proc'):
            try:
                self_root = os.stat('/')
                init_root = os.stat('/proc/1/root/.')
                if self_root != init_root:
                    grains['virtual_subtype'] = 'chroot'
            except (IOError, OSError):
                pass
        if os.path.isfile('/proc/1/cgroup'):
            try:
                with salt.utils.fopen('/proc/1/cgroup', 'r') as fhr:
                    if ':/lxc/' in fhr.read():
                        grains['virtual_subtype'] = 'LXC'
                with salt.utils.fopen('/proc/1/cgroup', 'r') as fhr:
                    fhr_contents = fhr.read()
                    if ':/docker/' in fhr_contents or ':/system.slice/docker' in fhr_contents:
                        grains['virtual_subtype'] = 'Docker'
            except IOError:
                pass
        if isdir('/proc/vz'):
            if os.path.isfile('/proc/vz/version'):
                grains['virtual'] = 'openvzhn'
            elif os.path.isfile('/proc/vz/veinfo'):
                grains['virtual'] = 'openvzve'
                # a posteriori, it's expected for these to have failed:
                failed_commands.discard('lspci')
                failed_commands.discard('dmidecode')
        # Provide additional detection for OpenVZ
        if os.path.isfile('/proc/self/status'):
            with salt.utils.fopen('/proc/self/status') as status_file:
                vz_re = re.compile(r'^envID:\s+(\d+)$')
                for line in status_file:
                    vz_match = vz_re.match(line.rstrip('\n'))
                    if vz_match and int(vz_match.groups()[0]) != 0:
                        grains['virtual'] = 'openvzve'
                    elif vz_match and int(vz_match.groups()[0]) == 0:
                        grains['virtual'] = 'openvzhn'
        if isdir('/proc/sys/xen') or \
                isdir('/sys/bus/xen') or isdir('/proc/xen'):
            if os.path.isfile('/proc/xen/xsd_kva'):
                # Tested on CentOS 5.3 / 2.6.18-194.26.1.el5xen
                # Tested on CentOS 5.4 / 2.6.18-164.15.1.el5xen
                grains['virtual_subtype'] = 'Xen Dom0'
            else:
                if grains.get('productname', '') == 'HVM domU':
                    # Requires dmidecode!
                    grains['virtual_subtype'] = 'Xen HVM DomU'
                elif os.path.isfile('/proc/xen/capabilities') and \
                        os.access('/proc/xen/capabilities', os.R_OK):
                    with salt.utils.fopen('/proc/xen/capabilities') as fhr:
                        if 'control_d' not in fhr.read():
                            # Tested on CentOS 5.5 / 2.6.18-194.3.1.el5xen
                            grains['virtual_subtype'] = 'Xen PV DomU'
                        else:
                            # Shouldn't get to this, but just in case
                            grains['virtual_subtype'] = 'Xen Dom0'
                # Tested on Fedora 10 / 2.6.27.30-170.2.82 with xen
                # Tested on Fedora 15 / 2.6.41.4-1 without running xen
                elif isdir('/sys/bus/xen'):
                    if 'xen:' in __salt__['cmd.run']('dmesg').lower():
                        grains['virtual_subtype'] = 'Xen PV DomU'
                    elif os.listdir('/sys/bus/xen/drivers'):
                        # An actual DomU will have several drivers
                        # whereas a paravirt ops kernel will  not.
                        grains['virtual_subtype'] = 'Xen PV DomU'
            # If a Dom0 or DomU was detected, obviously this is xen
            if 'dom' in grains.get('virtual_subtype', '').lower():
                grains['virtual'] = 'xen'
        if os.path.isfile('/proc/cpuinfo'):
            with salt.utils.fopen('/proc/cpuinfo', 'r') as fhr:
                if 'QEMU Virtual CPU' in fhr.read():
                    grains['virtual'] = 'kvm'
        if os.path.isfile('/sys/devices/virtual/dmi/id/product_name'):
            try:
                with salt.utils.fopen('/sys/devices/virtual/dmi/id/product_name', 'r') as fhr:
                    output = fhr.read()
                    if 'VirtualBox' in output:
                        grains['virtual'] = 'VirtualBox'
                    elif 'RHEV Hypervisor' in output:
                        grains['virtual'] = 'kvm'
                        grains['virtual_subtype'] = 'rhev'
                    elif 'oVirt Node' in output:
                        grains['virtual'] = 'kvm'
                        grains['virtual_subtype'] = 'ovirt'
                    elif 'Google' in output:
                        grains['virtual'] = 'gce'
            except IOError:
                pass
    elif osdata['kernel'] == 'FreeBSD':
        kenv = salt.utils.which('kenv')
        if kenv:
            product = __salt__['cmd.run'](
                '{0} smbios.system.product'.format(kenv)
            )
            maker = __salt__['cmd.run'](
                '{0} smbios.system.maker'.format(kenv)
            )
            if product.startswith('VMware'):
                grains['virtual'] = 'VMware'
            if product.startswith('VirtualBox'):
                grains['virtual'] = 'VirtualBox'
            if maker.startswith('Xen'):
                grains['virtual_subtype'] = '{0} {1}'.format(maker, product)
                grains['virtual'] = 'xen'
            if maker.startswith('Microsoft') and product.startswith('Virtual'):
                grains['virtual'] = 'VirtualPC'
            if maker.startswith('OpenStack'):
                grains['virtual'] = 'OpenStack'
            if maker.startswith('Bochs'):
                grains['virtual'] = 'kvm'
        if sysctl:
            hv_vendor = __salt__['cmd.run']('{0} hw.hv_vendor'.format(sysctl))
            model = __salt__['cmd.run']('{0} hw.model'.format(sysctl))
            jail = __salt__['cmd.run'](
                '{0} -n security.jail.jailed'.format(sysctl)
            )
            if 'bhyve' in hv_vendor:
                grains['virtual'] = 'bhyve'
            if jail == '1':
                grains['virtual_subtype'] = 'jail'
            if 'QEMU Virtual CPU' in model:
                grains['virtual'] = 'kvm'
    elif osdata['kernel'] == 'OpenBSD':
        if osdata['manufacturer'] == 'QEMU':
            grains['virtual'] = 'kvm'
    elif osdata['kernel'] == 'SunOS':
        # Check if it's a "regular" zone. (i.e. Solaris 10/11 zone)
        zonename = salt.utils.which('zonename')
        if zonename:
            zone = __salt__['cmd.run']('{0}'.format(zonename))
            if zone != 'global':
                grains['virtual'] = 'zone'
                if salt.utils.is_smartos_zone():
                    grains.update(_smartos_zone_data())
        # Check if it's a branded zone (i.e. Solaris 8/9 zone)
        if isdir('/.SUNWnative'):
            grains['virtual'] = 'zone'
    elif osdata['kernel'] == 'NetBSD':
        if sysctl:
            if 'QEMU Virtual CPU' in __salt__['cmd.run'](
                    '{0} -n machdep.cpu_brand'.format(sysctl)):
                grains['virtual'] = 'kvm'
            elif 'invalid' not in __salt__['cmd.run'](
                    '{0} -n machdep.xen.suspend'.format(sysctl)):
                grains['virtual'] = 'Xen PV DomU'
            elif 'VMware' in __salt__['cmd.run'](
                    '{0} -n machdep.dmi.system-vendor'.format(sysctl)):
                grains['virtual'] = 'VMware'
            # NetBSD has Xen dom0 support
            elif __salt__['cmd.run'](
                    '{0} -n machdep.idle-mechanism'.format(sysctl)) == 'xen':
                if os.path.isfile('/var/run/xenconsoled.pid'):
                    grains['virtual_subtype'] = 'Xen Dom0'

    for command in failed_commands:
        log.info(
            "Although '{0}' was found in path, the current user "
            'cannot execute it. Grains output might not be '
            'accurate.'.format(command)
        )
    return grains


def _ps(osdata):
    '''
    Return the ps grain
    '''
    grains = {}
    bsd_choices = ('FreeBSD', 'NetBSD', 'OpenBSD', 'MacOS')
    if osdata['os'] in bsd_choices:
        grains['ps'] = 'ps auxwww'
    elif osdata['os_family'] == 'Solaris':
        grains['ps'] = '/usr/ucb/ps auxwww'
    elif osdata['os'] == 'Windows':
        grains['ps'] = 'tasklist.exe'
    elif osdata.get('virtual', '') == 'openvzhn':
        grains['ps'] = (
            'ps -fH -p $(grep -l \"^envID:[[:space:]]*0\\$\" '
            '/proc/[0-9]*/status | sed -e \"s=/proc/\\([0-9]*\\)/.*=\\1=\")  '
            '| awk \'{ $7=\"\"; print }\''
        )
    elif osdata['os_family'] == 'AIX':
        grains['ps'] = '/usr/bin/ps auxww'
    else:
        grains['ps'] = 'ps -efHww'
    return grains


def _clean_value(key, val):
    '''
    Clean out well-known bogus values.
    If it isn't clean (for example has value 'None'), return None.
    Otherwise, return the original value.

    NOTE: This logic also exists in the smbios module. This function is
          for use when not using smbios to retrieve the value.
    '''
    if (val is None or
            not len(val) or
            re.match('none', val, flags=re.IGNORECASE)):
        return None
    elif 'uuid' in key:
        # Try each version (1-5) of RFC4122 to check if it's actually a UUID
        for uuidver in range(1, 5):
            try:
                uuid.UUID(val, version=uuidver)
                return val
            except ValueError:
                continue
        log.trace('HW {0} value {1} is an invalid UUID'.format(key, val.replace('\n', ' ')))
        return None
    elif re.search('serial|part|version', key):
        # 'To be filled by O.E.M.
        # 'Not applicable' etc.
        # 'Not specified' etc.
        # 0000000, 1234567 etc.
        # begone!
        if (re.match(r'^[0]+$', val) or
                re.match(r'[0]?1234567[8]?[9]?[0]?', val) or
                re.search(r'sernum|part[_-]?number|specified|filled|applicable', val, flags=re.IGNORECASE)):
            return None
    elif re.search('asset|manufacturer', key):
        # AssetTag0. Manufacturer04. Begone.
        if re.search(r'manufacturer|to be filled|available|asset|^no(ne|t)', val, flags=re.IGNORECASE):
            return None
    else:
        # map unspecified, undefined, unknown & whatever to None
        if (re.search(r'to be filled', val, flags=re.IGNORECASE) or
                re.search(r'un(known|specified)|no(t|ne)? (asset|provided|defined|available|present|specified)',
                    val, flags=re.IGNORECASE)):
            return None
    return val


def _windows_platform_data():
    '''
    Use the platform module for as much as we can.
    '''
    # Provides:
    #    kernelrelease
    #    kernelversion
    #    osversion
    #    osrelease
    #    osservicepack
    #    osmanufacturer
    #    manufacturer
    #    productname
    #    biosversion
    #    serialnumber
    #    osfullname
    #    timezone
    #    windowsdomain
    #    motherboard.productname
    #    motherboard.serialnumber
    #    virtual

    if not HAS_WMI:
        return {}

    with salt.utils.winapi.Com():
        wmi_c = wmi.WMI()
        # http://msdn.microsoft.com/en-us/library/windows/desktop/aa394102%28v=vs.85%29.aspx
        systeminfo = wmi_c.Win32_ComputerSystem()[0]
        # https://msdn.microsoft.com/en-us/library/aa394239(v=vs.85).aspx
        osinfo = wmi_c.Win32_OperatingSystem()[0]
        # http://msdn.microsoft.com/en-us/library/windows/desktop/aa394077(v=vs.85).aspx
        biosinfo = wmi_c.Win32_BIOS()[0]
        # http://msdn.microsoft.com/en-us/library/windows/desktop/aa394498(v=vs.85).aspx
        timeinfo = wmi_c.Win32_TimeZone()[0]

        # http://msdn.microsoft.com/en-us/library/windows/desktop/aa394072(v=vs.85).aspx
        motherboard = {'product': None,
                       'serial': None}
        try:
            motherboardinfo = wmi_c.Win32_BaseBoard()[0]
            motherboard['product'] = motherboardinfo.Product
            motherboard['serial'] = motherboardinfo.SerialNumber
        except IndexError:
            log.debug('Motherboard info not available on this system')

        os_release = platform.release()
        kernel_version = platform.version()
        info = salt.utils.win_osinfo.get_os_version_info()

        # Starting with Python 2.7.12 and 3.5.2 the `platform.uname()` function
        # started reporting the Desktop version instead of the Server version on
        # Server versions of Windows, so we need to look those up
        # Check for Python >=2.7.12 or >=3.5.2
        ver = pythonversion()['pythonversion']
        if ((six.PY2 and
                salt.utils.compare_versions(ver, '>=', [2, 7, 12, 'final', 0]))
            or
            (six.PY3 and
                salt.utils.compare_versions(ver, '>=', [3, 5, 2, 'final', 0]))):
            # (Product Type 1 is Desktop, Everything else is Server)
            if info['ProductType'] > 1:
                server = {'Vista': '2008Server',
                          '7': '2008ServerR2',
                          '8': '2012Server',
                          '8.1': '2012ServerR2',
                          '10': '2016Server'}
                os_release = server.get(os_release,
                                        'Grain not found. Update lookup table '
                                        'in the `_windows_platform_data` '
                                        'function in `grains\\core.py`')

        service_pack = None
        if info['ServicePackMajor'] > 0:
            service_pack = ''.join(['SP', str(info['ServicePackMajor'])])

        grains = {
            'kernelrelease': _clean_value('kernelrelease', osinfo.Version),
            'kernelversion': _clean_value('kernelversion', kernel_version),
            'osversion': _clean_value('osversion', osinfo.Version),
            'osrelease': _clean_value('osrelease', os_release),
            'osservicepack': _clean_value('osservicepack', service_pack),
            'osmanufacturer': _clean_value('osmanufacturer', osinfo.Manufacturer),
            'manufacturer': _clean_value('manufacturer', systeminfo.Manufacturer),
            'productname': _clean_value('productname', systeminfo.Model),
            # bios name had a bunch of whitespace appended to it in my testing
            # 'PhoenixBIOS 4.0 Release 6.0     '
            'biosversion': _clean_value('biosversion', biosinfo.Name.strip()),
            'serialnumber': _clean_value('serialnumber', biosinfo.SerialNumber),
            'osfullname': _clean_value('osfullname', osinfo.Caption),
            'timezone': _clean_value('timezone', timeinfo.Description),
            'windowsdomain': _clean_value('windowsdomain', systeminfo.Domain),
            'motherboard': {
                'productname': _clean_value('motherboard.productname', motherboard['product']),
                'serialnumber': _clean_value('motherboard.serialnumber', motherboard['serial']),
            }
        }

        # test for virtualized environments
        # I only had VMware available so the rest are unvalidated
        if 'VRTUAL' in biosinfo.Version:  # (not a typo)
            grains['virtual'] = 'HyperV'
        elif 'A M I' in biosinfo.Version:
            grains['virtual'] = 'VirtualPC'
        elif 'VMware' in systeminfo.Model:
            grains['virtual'] = 'VMware'
        elif 'VirtualBox' in systeminfo.Model:
            grains['virtual'] = 'VirtualBox'
        elif 'Xen' in biosinfo.Version:
            grains['virtual'] = 'Xen'
            if 'HVM domU' in systeminfo.Model:
                grains['virtual_subtype'] = 'HVM domU'
        elif 'OpenStack' in systeminfo.Model:
            grains['virtual'] = 'OpenStack'

    return grains


def _osx_platform_data():
    '''
    Additional data for macOS systems
    Returns: A dictionary containing values for the following:
        - model_name
        - boot_rom_version
        - smc_version
        - system_serialnumber
    '''
    cmd = 'system_profiler SPHardwareDataType'
    hardware = __salt__['cmd.run'](cmd)

    grains = {}
    for line in hardware.splitlines():
        field_name, _, field_val = line.partition(': ')
        if field_name.strip() == "Model Name":
            key = 'model_name'
            grains[key] = _clean_value(key, field_val)
        if field_name.strip() == "Boot ROM Version":
            key = 'boot_rom_version'
            grains[key] = _clean_value(key, field_val)
        if field_name.strip() == "SMC Version (system)":
            key = 'smc_version'
            grains[key] = _clean_value(key, field_val)
        if field_name.strip() == "Serial Number (system)":
            key = 'system_serialnumber'
            grains[key] = _clean_value(key, field_val)

    return grains


def id_():
    '''
    Return the id
    '''
    return {'id': __opts__.get('id', '')}

_REPLACE_LINUX_RE = re.compile(r'\W(?:gnu/)?linux', re.IGNORECASE)

# This maps (at most) the first ten characters (no spaces, lowercased) of
# 'osfullname' to the 'os' grain that Salt traditionally uses.
# Please see os_data() and _supported_dists.
# If your system is not detecting properly it likely needs an entry here.
_OS_NAME_MAP = {
    'redhatente': 'RedHat',
    'gentoobase': 'Gentoo',
    'archarm': 'Arch ARM',
    'arch': 'Arch',
    'debian': 'Debian',
    'raspbian': 'Raspbian',
    'fedoraremi': 'Fedora',
    'chapeau': 'Chapeau',
    'korora': 'Korora',
    'amazonami': 'Amazon',
    'alt': 'ALT',
    'enterprise': 'OEL',
    'oracleserv': 'OEL',
    'cloudserve': 'CloudLinux',
    'cloudlinux': 'CloudLinux',
    'pidora': 'Fedora',
    'scientific': 'ScientificLinux',
    'synology': 'Synology',
    'nilrt': 'NILinuxRT',
    'nilrt-xfce': 'NILinuxRT-XFCE',
    'manjaro': 'Manjaro',
    'manjarolin': 'Manjaro',
    'antergos': 'Antergos',
    'sles': 'SUSE',
    'void': 'Void',
    'slesexpand': 'RES',
    'linuxmint': 'Mint',
    'neon': 'KDE neon',
}

# Map the 'os' grain to the 'os_family' grain
# These should always be capitalized entries as the lookup comes
# post-_OS_NAME_MAP. If your system is having trouble with detection, please
# make sure that the 'os' grain is capitalized and working correctly first.
_OS_FAMILY_MAP = {
    'Ubuntu': 'Debian',
    'Fedora': 'RedHat',
    'Chapeau': 'RedHat',
    'Korora': 'RedHat',
    'FedBerry': 'RedHat',
    'CentOS': 'RedHat',
    'GoOSe': 'RedHat',
    'Scientific': 'RedHat',
    'Amazon': 'RedHat',
    'CloudLinux': 'RedHat',
    'OVS': 'RedHat',
    'OEL': 'RedHat',
    'XCP': 'RedHat',
    'XenServer': 'RedHat',
    'RES': 'RedHat',
    'Sangoma': 'RedHat',
    'Mandrake': 'Mandriva',
    'ESXi': 'VMware',
    'Mint': 'Debian',
    'VMwareESX': 'VMware',
    'Bluewhite64': 'Bluewhite',
    'Slamd64': 'Slackware',
    'SLES': 'Suse',
    'SUSE Enterprise Server': 'Suse',
    'SUSE  Enterprise Server': 'Suse',
    'SLED': 'Suse',
    'openSUSE': 'Suse',
    'SUSE': 'Suse',
    'openSUSE Leap': 'Suse',
    'openSUSE Tumbleweed': 'Suse',
    'SLES_SAP': 'Suse',
    'Solaris': 'Solaris',
    'SmartOS': 'Solaris',
    'OmniOS': 'Solaris',
    'OpenIndiana Development': 'Solaris',
    'OpenIndiana': 'Solaris',
    'OpenSolaris Development': 'Solaris',
    'OpenSolaris': 'Solaris',
    'Oracle Solaris': 'Solaris',
    'Arch ARM': 'Arch',
    'Manjaro': 'Arch',
    'Antergos': 'Arch',
    'ALT': 'RedHat',
    'Trisquel': 'Debian',
    'GCEL': 'Debian',
    'Linaro': 'Debian',
    'elementary OS': 'Debian',
    'ScientificLinux': 'RedHat',
    'Raspbian': 'Debian',
    'Devuan': 'Debian',
    'antiX': 'Debian',
    'NILinuxRT': 'NILinuxRT',
    'NILinuxRT-XFCE': 'NILinuxRT',
    'KDE neon': 'Debian',
    'Void': 'Void',
}


def _linux_bin_exists(binary):
    '''
    Does a binary exist in linux (depends on which, type, or whereis)
    '''
    for search_cmd in ('which', 'type -ap'):
        try:
            return __salt__['cmd.retcode'](
                '{0} {1}'.format(search_cmd, binary)
            ) == 0
        except salt.exceptions.CommandExecutionError:
            pass

    try:
        return len(__salt__['cmd.run_all'](
            'whereis -b {0}'.format(binary)
        )['stdout'].split()) > 1
    except salt.exceptions.CommandExecutionError:
        return False


def _get_interfaces():
    '''
    Provide a dict of the connected interfaces and their ip addresses
    '''

    global _INTERFACES
    if not _INTERFACES:
        _INTERFACES = salt.utils.network.interfaces()
    return _INTERFACES


def _parse_os_release():
    '''
    Parse /etc/os-release and return a parameter dictionary

    See http://www.freedesktop.org/software/systemd/man/os-release.html
    for specification of the file format.
    '''

    filename = '/etc/os-release'
    if not os.path.isfile(filename):
        filename = '/usr/lib/os-release'

    data = dict()
    with salt.utils.fopen(filename) as ifile:
        regex = re.compile('^([\\w]+)=(?:\'|")?(.*?)(?:\'|")?$')
        for line in ifile:
            match = regex.match(line.strip())
            if match:
                # Shell special characters ("$", quotes, backslash, backtick)
                # are escaped with backslashes
                data[match.group(1)] = re.sub(r'\\([$"\'\\`])', r'\1', match.group(2))

    return data


def os_data():
    '''
    Return grains pertaining to the operating system
    '''
    grains = {
        'num_gpus': 0,
        'gpus': [],
        }

    # Windows Server 2008 64-bit
    # ('Windows', 'MINIONNAME', '2008ServerR2', '6.1.7601', 'AMD64',
    #  'Intel64 Fam ily 6 Model 23 Stepping 6, GenuineIntel')
    # Ubuntu 10.04
    # ('Linux', 'MINIONNAME', '2.6.32-38-server',
    # '#83-Ubuntu SMP Wed Jan 4 11:26:59 UTC 2012', 'x86_64', '')

    # pylint: disable=unpacking-non-sequence
    (grains['kernel'], grains['nodename'],
     grains['kernelrelease'], grains['kernelversion'], grains['cpuarch'], _) = platform.uname()
    # pylint: enable=unpacking-non-sequence

    if salt.utils.is_proxy():
        grains['kernel'] = 'proxy'
        grains['kernelrelease'] = 'proxy'
        grains['kernelversion'] = 'proxy'
        grains['osrelease'] = 'proxy'
        grains['os'] = 'proxy'
        grains['os_family'] = 'proxy'
        grains['osfullname'] = 'proxy'
    elif salt.utils.is_windows():
        grains['os'] = 'Windows'
        grains['os_family'] = 'Windows'
        grains.update(_memdata(grains))
        grains.update(_windows_platform_data())
        grains.update(_windows_cpudata())
        grains.update(_windows_virtual(grains))
        grains.update(_ps(grains))

        if 'Server' in grains['osrelease']:
            osrelease_info = grains['osrelease'].split('Server', 1)
            osrelease_info[1] = osrelease_info[1].lstrip('R')
        else:
            osrelease_info = grains['osrelease'].split('.')

        for idx, value in enumerate(osrelease_info):
            if not value.isdigit():
                continue
            osrelease_info[idx] = int(value)
        grains['osrelease_info'] = tuple(osrelease_info)

        grains['osfinger'] = '{os}-{ver}'.format(
            os=grains['os'],
            ver=grains['osrelease'])

        grains['init'] = 'Windows'

        return grains
    elif salt.utils.is_linux():
        # Add SELinux grain, if you have it
        if _linux_bin_exists('selinuxenabled'):
            grains['selinux'] = {}
            grains['selinux']['enabled'] = __salt__['cmd.retcode'](
                'selinuxenabled'
            ) == 0
            if _linux_bin_exists('getenforce'):
                grains['selinux']['enforced'] = __salt__['cmd.run'](
                    'getenforce'
                ).strip()

        # Add systemd grain, if you have it
        if _linux_bin_exists('systemctl') and _linux_bin_exists('localectl'):
            grains['systemd'] = {}
            systemd_info = __salt__['cmd.run'](
                'systemctl --version'
            ).splitlines()
            grains['systemd']['version'] = systemd_info[0].split()[1]
            grains['systemd']['features'] = systemd_info[1]

        # Add init grain
        grains['init'] = 'unknown'
        try:
            os.stat('/run/systemd/system')
            grains['init'] = 'systemd'
        except (OSError, IOError):
            if os.path.exists('/proc/1/cmdline'):
                with salt.utils.fopen('/proc/1/cmdline') as fhr:
                    init_cmdline = fhr.read().replace('\x00', ' ').split()
                    try:
                        init_bin = salt.utils.which(init_cmdline[0])
                    except IndexError:
                        # Emtpy init_cmdline
                        init_bin = None
                        log.warning(
                            "Unable to fetch data from /proc/1/cmdline"
                        )
                    if init_bin is not None and init_bin.endswith('bin/init'):
                        supported_inits = (six.b('upstart'), six.b('sysvinit'), six.b('systemd'))
                        edge_len = max(len(x) for x in supported_inits) - 1
                        try:
                            buf_size = __opts__['file_buffer_size']
                        except KeyError:
                            # Default to the value of file_buffer_size for the minion
                            buf_size = 262144
                        try:
                            with salt.utils.fopen(init_bin, 'rb') as fp_:
                                buf = True
                                edge = six.b('')
                                buf = fp_.read(buf_size).lower()
                                while buf:
                                    buf = edge + buf
                                    for item in supported_inits:
                                        if item in buf:
                                            if six.PY3:
                                                item = item.decode('utf-8')
                                            grains['init'] = item
                                            buf = six.b('')
                                            break
                                    edge = buf[-edge_len:]
                                    buf = fp_.read(buf_size).lower()
                        except (IOError, OSError) as exc:
                            log.error(
                                'Unable to read from init_bin ({0}): {1}'
                                .format(init_bin, exc)
                            )
                    elif salt.utils.which('supervisord') in init_cmdline:
                        grains['init'] = 'supervisord'
                    elif init_cmdline == ['runit']:
                        grains['init'] = 'runit'
                    else:
                        log.info(
                            'Could not determine init system from command line: ({0})'
                            .format(' '.join(init_cmdline))
                        )

        # Add lsb grains on any distro with lsb-release
        try:
            import lsb_release  # pylint: disable=import-error
            release = lsb_release.get_distro_information()
            for key, value in six.iteritems(release):
                key = key.lower()
                lsb_param = 'lsb_{0}{1}'.format(
                    '' if key.startswith('distrib_') else 'distrib_',
                    key
                )
                grains[lsb_param] = value
        # Catch a NameError to workaround possible breakage in lsb_release
        # See https://github.com/saltstack/salt/issues/37867
        except (ImportError, NameError):
            # if the python library isn't available, default to regex
            if os.path.isfile('/etc/lsb-release'):
                # Matches any possible format:
                #     DISTRIB_ID="Ubuntu"
                #     DISTRIB_ID='Mageia'
                #     DISTRIB_ID=Fedora
                #     DISTRIB_RELEASE='10.10'
                #     DISTRIB_CODENAME='squeeze'
                #     DISTRIB_DESCRIPTION='Ubuntu 10.10'
                regex = re.compile((
                    '^(DISTRIB_(?:ID|RELEASE|CODENAME|DESCRIPTION))=(?:\'|")?'
                    '([\\w\\s\\.\\-_]+)(?:\'|")?'
                ))
                with salt.utils.fopen('/etc/lsb-release') as ifile:
                    for line in ifile:
                        match = regex.match(line.rstrip('\n'))
                        if match:
                            # Adds:
                            #   lsb_distrib_{id,release,codename,description}
                            grains[
                                'lsb_{0}'.format(match.groups()[0].lower())
                            ] = match.groups()[1].rstrip()
            if grains.get('lsb_distrib_description', '').lower().startswith('antergos'):
                # Antergos incorrectly configures their /etc/lsb-release,
                # setting the DISTRIB_ID to "Arch". This causes the "os" grain
                # to be incorrectly set to "Arch".
                grains['osfullname'] = 'Antergos Linux'
            elif 'lsb_distrib_id' not in grains:
                if os.path.isfile('/etc/os-release') or os.path.isfile('/usr/lib/os-release'):
                    os_release = _parse_os_release()
                    if 'NAME' in os_release:
                        grains['lsb_distrib_id'] = os_release['NAME'].strip()
                    if 'VERSION_ID' in os_release:
                        grains['lsb_distrib_release'] = os_release['VERSION_ID']
                    if 'PRETTY_NAME' in os_release:
                        grains['lsb_distrib_codename'] = os_release['PRETTY_NAME']
                    if 'CPE_NAME' in os_release:
                        if ":suse:" in os_release['CPE_NAME'] or ":opensuse:" in os_release['CPE_NAME']:
                            grains['os'] = "SUSE"
                            # openSUSE `osfullname` grain normalization
                            if os_release.get("NAME") == "openSUSE Leap":
                                grains['osfullname'] = "Leap"
                            elif os_release.get("VERSION") == "Tumbleweed":
                                grains['osfullname'] = os_release["VERSION"]
                elif os.path.isfile('/etc/SuSE-release'):
                    grains['lsb_distrib_id'] = 'SUSE'
                    version = ''
                    patch = ''
                    with salt.utils.fopen('/etc/SuSE-release') as fhr:
                        for line in fhr:
                            if 'enterprise' in line.lower():
                                grains['lsb_distrib_id'] = 'SLES'
                                grains['lsb_distrib_codename'] = re.sub(r'\(.+\)', '', line).strip()
                            elif 'version' in line.lower():
                                version = re.sub(r'[^0-9]', '', line)
                            elif 'patchlevel' in line.lower():
                                patch = re.sub(r'[^0-9]', '', line)
                    grains['lsb_distrib_release'] = version
                    if patch:
                        grains['lsb_distrib_release'] += '.' + patch
                        patchstr = 'SP' + patch
                        if grains['lsb_distrib_codename'] and patchstr not in grains['lsb_distrib_codename']:
                            grains['lsb_distrib_codename'] += ' ' + patchstr
                    if not grains.get('lsb_distrib_codename'):
                        grains['lsb_distrib_codename'] = 'n.a'
                elif os.path.isfile('/etc/altlinux-release'):
                    # ALT Linux
                    grains['lsb_distrib_id'] = 'altlinux'
                    with salt.utils.fopen('/etc/altlinux-release') as ifile:
                        # This file is symlinked to from:
                        #     /etc/fedora-release
                        #     /etc/redhat-release
                        #     /etc/system-release
                        for line in ifile:
                            # ALT Linux Sisyphus (unstable)
                            comps = line.split()
                            if comps[0] == 'ALT':
                                grains['lsb_distrib_release'] = comps[2]
                                grains['lsb_distrib_codename'] = \
                                    comps[3].replace('(', '').replace(')', '')
                elif os.path.isfile('/etc/centos-release'):
                    # CentOS Linux
                    grains['lsb_distrib_id'] = 'CentOS'
                    with salt.utils.fopen('/etc/centos-release') as ifile:
                        for line in ifile:
                            # Need to pull out the version and codename
                            # in the case of custom content in /etc/centos-release
                            find_release = re.compile(r'\d+\.\d+')
                            find_codename = re.compile(r'(?<=\()(.*?)(?=\))')
                            release = find_release.search(line)
                            codename = find_codename.search(line)
                            if release is not None:
                                grains['lsb_distrib_release'] = release.group()
                            if codename is not None:
                                grains['lsb_distrib_codename'] = codename.group()
                elif os.path.isfile('/etc.defaults/VERSION') \
                        and os.path.isfile('/etc.defaults/synoinfo.conf'):
                    grains['osfullname'] = 'Synology'
                    with salt.utils.fopen('/etc.defaults/VERSION', 'r') as fp_:
                        synoinfo = {}
                        for line in fp_:
                            try:
                                key, val = line.rstrip('\n').split('=')
                            except ValueError:
                                continue
                            if key in ('majorversion', 'minorversion',
                                       'buildnumber'):
                                synoinfo[key] = val.strip('"')
                        if len(synoinfo) != 3:
                            log.warning(
                                'Unable to determine Synology version info. '
                                'Please report this, as it is likely a bug.'
                            )
                        else:
                            grains['osrelease'] = (
                                '{majorversion}.{minorversion}-{buildnumber}'
                                .format(**synoinfo)
                            )

        # Use the already intelligent platform module to get distro info
        # (though apparently it's not intelligent enough to strip quotes)
        (osname, osrelease, oscodename) = \
            [x.strip('"').strip("'") for x in
             linux_distribution(supported_dists=_supported_dists)]
        # Try to assign these three names based on the lsb info, they tend to
        # be more accurate than what python gets from /etc/DISTRO-release.
        # It's worth noting that Ubuntu has patched their Python distribution
        # so that linux_distribution() does the /etc/lsb-release parsing, but
        # we do it anyway here for the sake for full portability.
        if 'osfullname' not in grains:
            grains['osfullname'] = \
                grains.get('lsb_distrib_id', osname).strip()
        if 'osrelease' not in grains:
            # NOTE: This is a workaround for CentOS 7 os-release bug
            # https://bugs.centos.org/view.php?id=8359
            # /etc/os-release contains no minor distro release number so we fall back to parse
            # /etc/centos-release file instead.
            # Commit introducing this comment should be reverted after the upstream bug is released.
            if 'CentOS Linux 7' in grains.get('lsb_distrib_codename', ''):
                grains.pop('lsb_distrib_release', None)
            grains['osrelease'] = \
                grains.get('lsb_distrib_release', osrelease).strip()
        grains['oscodename'] = grains.get('lsb_distrib_codename', '').strip() or oscodename
        if 'Red Hat' in grains['oscodename']:
            grains['oscodename'] = oscodename
        distroname = _REPLACE_LINUX_RE.sub('', grains['osfullname']).strip()
        # return the first ten characters with no spaces, lowercased
        shortname = distroname.replace(' ', '').lower()[:10]
        # this maps the long names from the /etc/DISTRO-release files to the
        # traditional short names that Salt has used.
        if 'os' not in grains:
            grains['os'] = _OS_NAME_MAP.get(shortname, distroname)
        grains.update(_linux_cpudata())
        grains.update(_linux_gpu_data())
    elif grains['kernel'] == 'SunOS':
        if salt.utils.is_smartos():
            # See https://github.com/joyent/smartos-live/issues/224
            uname_v = os.uname()[3]  # format: joyent_20161101T004406Z
            uname_v = uname_v[uname_v.index('_')+1:]
            grains['os'] = grains['osfullname'] = 'SmartOS'
            # store a parsed version of YYYY.MM.DD as osrelease
            grains['osrelease'] = ".".join([
                uname_v.split('T')[0][0:4],
                uname_v.split('T')[0][4:6],
                uname_v.split('T')[0][6:8],
            ])
            # store a untouched copy of the timestamp in osrelease_stamp
            grains['osrelease_stamp'] = uname_v
            if salt.utils.is_smartos_globalzone():
                grains.update(_smartos_computenode_data())
        elif os.path.isfile('/etc/release'):
            with salt.utils.fopen('/etc/release', 'r') as fp_:
                rel_data = fp_.read()
                try:
                    release_re = re.compile(
                        r'((?:Open|Oracle )?Solaris|OpenIndiana|OmniOS) (Development)?'
                        r'\s*(\d+\.?\d*|v\d+)\s?[A-Z]*\s?(r\d+|\d+\/\d+|oi_\S+|snv_\S+)?'
                    )
                    osname, development, osmajorrelease, osminorrelease = \
                        release_re.search(rel_data).groups()
                except AttributeError:
                    # Set a blank osrelease grain and fallback to 'Solaris'
                    # as the 'os' grain.
                    grains['os'] = grains['osfullname'] = 'Solaris'
                    grains['osrelease'] = ''
                else:
                    if development is not None:
                        osname = ' '.join((osname, development))
                    uname_v = os.uname()[3]
                    grains['os'] = grains['osfullname'] = osname
                    if osname in ['Oracle Solaris'] and uname_v.startswith(osmajorrelease):
                        # Oracla Solars 11 and up have minor version in uname
                        grains['osrelease'] = uname_v
                    elif osname in ['OmniOS']:
                        # OmniOS
                        osrelease = []
                        osrelease.append(osmajorrelease[1:])
                        osrelease.append(osminorrelease[1:])
                        grains['osrelease'] = ".".join(osrelease)
                        grains['osrelease_stamp'] = uname_v
                    else:
                        # Sun Solaris 10 and earlier/comparable
                        osrelease = []
                        osrelease.append(osmajorrelease)
                        if osminorrelease:
                            osrelease.append(osminorrelease)
                        grains['osrelease'] = ".".join(osrelease)
                        grains['osrelease_stamp'] = uname_v

        grains.update(_sunos_cpudata())
    elif grains['kernel'] == 'VMkernel':
        grains['os'] = 'ESXi'
    elif grains['kernel'] == 'Darwin':
        osrelease = __salt__['cmd.run']('sw_vers -productVersion')
        osname = __salt__['cmd.run']('sw_vers -productName')
        osbuild = __salt__['cmd.run']('sw_vers -buildVersion')
        grains['os'] = 'MacOS'
        grains['os_family'] = 'MacOS'
        grains['osfullname'] = "{0} {1}".format(osname, osrelease)
        grains['osrelease'] = osrelease
        grains['osbuild'] = osbuild
        grains['init'] = 'launchd'
        grains.update(_bsd_cpudata(grains))
        grains.update(_osx_gpudata())
        grains.update(_osx_platform_data())
    else:
        grains['os'] = grains['kernel']
    if grains['kernel'] == 'FreeBSD':
        try:
            grains['osrelease'] = __salt__['cmd.run']('freebsd-version -u').split('-')[0]
        except salt.exceptions.CommandExecutionError:
            # freebsd-version was introduced in 10.0.
            # derive osrelease from kernelversion prior to that
            grains['osrelease'] = grains['kernelrelease'].split('-')[0]
        grains.update(_bsd_cpudata(grains))
    if grains['kernel'] in ('OpenBSD', 'NetBSD'):
        grains.update(_bsd_cpudata(grains))
        grains['osrelease'] = grains['kernelrelease'].split('-')[0]
        if grains['kernel'] == 'NetBSD':
            grains.update(_netbsd_gpu_data())
    if not grains['os']:
        grains['os'] = 'Unknown {0}'.format(grains['kernel'])
        grains['os_family'] = 'Unknown'
    else:
        # this assigns family names based on the os name
        # family defaults to the os name if not found
        grains['os_family'] = _OS_FAMILY_MAP.get(grains['os'],
                                                 grains['os'])

    # Build the osarch grain. This grain will be used for platform-specific
    # considerations such as package management. Fall back to the CPU
    # architecture.
    if grains.get('os_family') == 'Debian':
        osarch = __salt__['cmd.run']('dpkg --print-architecture').strip()
    elif grains.get('os_family') == 'RedHat':
        osarch = __salt__['cmd.run']('rpm --eval %{_host_cpu}').strip()
    elif grains.get('os_family') == 'NILinuxRT':
        archinfo = {}
        for line in __salt__['cmd.run']('opkg print-architecture').splitlines():
            if line.startswith('arch'):
                _, arch, priority = line.split()
                archinfo[arch.strip()] = int(priority.strip())

        # Return osarch in priority order (higher to lower)
        osarch = sorted(archinfo, key=archinfo.get, reverse=True)
    else:
        osarch = grains['cpuarch']
    grains['osarch'] = osarch

    grains.update(_memdata(grains))

    # Get the hardware and bios data
    grains.update(_hw_data(grains))

    # Get zpool data
    grains.update(_zpool_data(grains))

    # Load the virtual machine info
    grains.update(_virtual(grains))
    grains.update(_ps(grains))

    if grains.get('osrelease', ''):
        osrelease_info = grains['osrelease'].split('.')
        for idx, value in enumerate(osrelease_info):
            if not value.isdigit():
                continue
            osrelease_info[idx] = int(value)
        grains['osrelease_info'] = tuple(osrelease_info)
        try:
            grains['osmajorrelease'] = int(grains['osrelease_info'][0])
        except (IndexError, TypeError, ValueError):
            log.debug(
                'Unable to derive osmajorrelease from osrelease_info \'%s\'. '
                'The osmajorrelease grain will not be set.',
                grains['osrelease_info']
            )
        os_name = grains['os' if grains.get('os') in (
            'FreeBSD', 'OpenBSD', 'NetBSD', 'Mac', 'Raspbian') else 'osfullname']
        grains['osfinger'] = '{0}-{1}'.format(
            os_name, grains['osrelease'] if os_name in ('Ubuntu',) else grains['osrelease_info'][0])

    return grains


def locale_info():
    '''
    Provides
        defaultlanguage
        defaultencoding
    '''
    grains = {}
    grains['locale_info'] = {}

    if salt.utils.is_proxy():
        return grains

    try:
        (
            grains['locale_info']['defaultlanguage'],
            grains['locale_info']['defaultencoding']
        ) = locale.getdefaultlocale()
    except Exception:
        # locale.getdefaultlocale can ValueError!! Catch anything else it
        # might do, per #2205
        grains['locale_info']['defaultlanguage'] = 'unknown'
        grains['locale_info']['defaultencoding'] = 'unknown'
    grains['locale_info']['detectedencoding'] = __salt_system_encoding__
    return grains


def hostname():
    '''
    Return fqdn, hostname, domainname
    '''
    # This is going to need some work
    # Provides:
    #   fqdn
    #   host
    #   localhost
    #   domain
    global __FQDN__
    grains = {}

    if salt.utils.is_proxy():
        return grains

    grains['localhost'] = socket.gethostname()
    if __FQDN__ is None:
        __FQDN__ = salt.utils.network.get_fqhostname()

    # On some distros (notably FreeBSD) if there is no hostname set
    # salt.utils.network.get_fqhostname() will return None.
    # In this case we punt and log a message at error level, but force the
    # hostname and domain to be localhost.localdomain
    # Otherwise we would stacktrace below
    if __FQDN__ is None:   # still!
        log.error('Having trouble getting a hostname.  Does this machine have its hostname and domain set properly?')
        __FQDN__ = 'localhost.localdomain'

    grains['fqdn'] = __FQDN__
    (grains['host'], grains['domain']) = grains['fqdn'].partition('.')[::2]
    return grains


def append_domain():
    '''
    Return append_domain if set
    '''

    grain = {}

    if salt.utils.is_proxy():
        return grain

    if 'append_domain' in __opts__:
        grain['append_domain'] = __opts__['append_domain']
    return grain


def ip_fqdn():
    '''
    Return ip address and FQDN grains
    '''
    if salt.utils.is_proxy():
        return {}

    ret = {}
    ret['ipv4'] = salt.utils.network.ip_addrs(include_loopback=True)
    ret['ipv6'] = salt.utils.network.ip_addrs6(include_loopback=True)

    _fqdn = hostname()['fqdn']
    for socket_type, ipv_num in ((socket.AF_INET, '4'), (socket.AF_INET6, '6')):
        key = 'fqdn_ip' + ipv_num
        if not ret['ipv' + ipv_num]:
            ret[key] = []
        else:
            try:
                start_time = datetime.datetime.utcnow()
                info = socket.getaddrinfo(_fqdn, None, socket_type)
                ret[key] = list(set(item[4][0] for item in info))
            except socket.error:
                timediff = datetime.datetime.utcnow() - start_time
                if timediff.seconds > 5 and __opts__['__role'] == 'master':
                    log.warning('Unable to find IPv{0} record for "{1}" causing a {2} second timeout when rendering grains. '
                                'Set the dns or /etc/hosts for IPv{0} to clear this.'.format(ipv_num, _fqdn, timediff))
                ret[key] = []

    return ret


def ip_interfaces():
    '''
    Provide a dict of the connected interfaces and their ip addresses
    The addresses will be passed as a list for each interface
    '''
    # Provides:
    #   ip_interfaces

    if salt.utils.is_proxy():
        return {}

    ret = {}
    ifaces = _get_interfaces()
    for face in ifaces:
        iface_ips = []
        for inet in ifaces[face].get('inet', []):
            if 'address' in inet:
                iface_ips.append(inet['address'])
        for inet in ifaces[face].get('inet6', []):
            if 'address' in inet:
                iface_ips.append(inet['address'])
        for secondary in ifaces[face].get('secondary', []):
            if 'address' in secondary:
                iface_ips.append(secondary['address'])
        ret[face] = iface_ips
    return {'ip_interfaces': ret}


def ip4_interfaces():
    '''
    Provide a dict of the connected interfaces and their ip4 addresses
    The addresses will be passed as a list for each interface
    '''
    # Provides:
    #   ip_interfaces

    if salt.utils.is_proxy():
        return {}

    ret = {}
    ifaces = _get_interfaces()
    for face in ifaces:
        iface_ips = []
        for inet in ifaces[face].get('inet', []):
            if 'address' in inet:
                iface_ips.append(inet['address'])
        for secondary in ifaces[face].get('secondary', []):
            if 'address' in secondary:
                iface_ips.append(secondary['address'])
        ret[face] = iface_ips
    return {'ip4_interfaces': ret}


def ip6_interfaces():
    '''
    Provide a dict of the connected interfaces and their ip6 addresses
    The addresses will be passed as a list for each interface
    '''
    # Provides:
    #   ip_interfaces

    if salt.utils.is_proxy():
        return {}

    ret = {}
    ifaces = _get_interfaces()
    for face in ifaces:
        iface_ips = []
        for inet in ifaces[face].get('inet6', []):
            if 'address' in inet:
                iface_ips.append(inet['address'])
        for secondary in ifaces[face].get('secondary', []):
            if 'address' in secondary:
                iface_ips.append(secondary['address'])
        ret[face] = iface_ips
    return {'ip6_interfaces': ret}


def hwaddr_interfaces():
    '''
    Provide a dict of the connected interfaces and their
    hw addresses (Mac Address)
    '''
    # Provides:
    #   hwaddr_interfaces
    ret = {}
    ifaces = _get_interfaces()
    for face in ifaces:
        if 'hwaddr' in ifaces[face]:
            ret[face] = ifaces[face]['hwaddr']
    return {'hwaddr_interfaces': ret}


def dns():
    '''
    Parse the resolver configuration file

     .. versionadded:: 2016.3.0
    '''
    # Provides:
    #   dns
    if salt.utils.is_windows() or 'proxyminion' in __opts__:
        return {}

    resolv = salt.utils.dns.parse_resolv()
    for key in ('nameservers', 'ip4_nameservers', 'ip6_nameservers',
                'sortlist'):
        if key in resolv:
            resolv[key] = [str(i) for i in resolv[key]]

    return {'dns': resolv} if resolv else {}


def get_machine_id():
    '''
    Provide the machine-id
    '''
    # Provides:
    #   machine-id
    locations = ['/etc/machine-id', '/var/lib/dbus/machine-id']
    existing_locations = [loc for loc in locations if os.path.exists(loc)]
    if not existing_locations:
        return {}
    else:
        with salt.utils.fopen(existing_locations[0]) as machineid:
            return {'machine_id': machineid.read().strip()}


def path():
    '''
    Return the path
    '''
    # Provides:
    #   path
    return {'path': os.environ.get('PATH', '').strip()}


def pythonversion():
    '''
    Return the Python version
    '''
    # Provides:
    #   pythonversion
    return {'pythonversion': list(sys.version_info)}


def pythonpath():
    '''
    Return the Python path
    '''
    # Provides:
    #   pythonpath
    return {'pythonpath': sys.path}


def pythonexecutable():
    '''
    Return the python executable in use
    '''
    # Provides:
    #   pythonexecutable
    return {'pythonexecutable': sys.executable}


def saltpath():
    '''
    Return the path of the salt module
    '''
    # Provides:
    #   saltpath
    salt_path = os.path.abspath(os.path.join(__file__, os.path.pardir))
    return {'saltpath': os.path.dirname(salt_path)}


def saltversion():
    '''
    Return the version of salt
    '''
    # Provides:
    #   saltversion
    from salt.version import __version__
    return {'saltversion': __version__}


def zmqversion():
    '''
    Return the zeromq version
    '''
    # Provides:
    #   zmqversion
    try:
        import zmq
        return {'zmqversion': zmq.zmq_version()}  # pylint: disable=no-member
    except ImportError:
        return {}


def saltversioninfo():
    '''
    Return the version_info of salt

     .. versionadded:: 0.17.0
    '''
    # Provides:
    #   saltversioninfo
    from salt.version import __version_info__
    return {'saltversioninfo': list(__version_info__)}


def _hw_data(osdata):
    '''
    Get system specific hardware data from dmidecode

    Provides
        biosversion
        productname
        manufacturer
        serialnumber
        biosreleasedate
        uuid

    .. versionadded:: 0.9.5
    '''

    if salt.utils.is_proxy():
        return {}

    grains = {}
    if osdata['kernel'] == 'Linux' and os.path.exists('/sys/class/dmi/id'):
        # On many Linux distributions basic firmware information is available via sysfs
        # requires CONFIG_DMIID to be enabled in the Linux kernel configuration
        sysfs_firmware_info = {
            'biosversion': 'bios_version',
            'productname': 'product_name',
            'manufacturer': 'sys_vendor',
            'biosreleasedate': 'bios_date',
            'uuid': 'product_uuid',
            'serialnumber': 'product_serial'
        }
        for key, fw_file in sysfs_firmware_info.items():
            contents_file = os.path.join('/sys/class/dmi/id', fw_file)
            if os.path.exists(contents_file):
                try:
                    with salt.utils.fopen(contents_file, 'r') as ifile:
                        grains[key] = ifile.read()
                        if key == 'uuid':
                            grains['uuid'] = grains['uuid'].lower()
                except (IOError, OSError) as err:
                    # PermissionError is new to Python 3, but corresponds to the EACESS and
                    # EPERM error numbers. Use those instead here for PY2 compatibility.
                    if err.errno == EACCES or err.errno == EPERM:
                        # Skip the grain if non-root user has no access to the file.
                        pass
    elif salt.utils.which_bin(['dmidecode', 'smbios']) is not None and not (
            salt.utils.is_smartos() or
            (  # SunOS on SPARC - 'smbios: failed to load SMBIOS: System does not export an SMBIOS table'
                osdata['kernel'] == 'SunOS' and
                osdata['cpuarch'].startswith('sparc')
            )):
        # On SmartOS (possibly SunOS also) smbios only works in the global zone
        # smbios is also not compatible with linux's smbios (smbios -s = print summarized)
        grains = {
            'biosversion': __salt__['smbios.get']('bios-version'),
            'productname': __salt__['smbios.get']('system-product-name'),
            'manufacturer': __salt__['smbios.get']('system-manufacturer'),
            'biosreleasedate': __salt__['smbios.get']('bios-release-date'),
            'uuid': __salt__['smbios.get']('system-uuid')
        }
        grains = dict([(key, val) for key, val in grains.items() if val is not None])
        uuid = __salt__['smbios.get']('system-uuid')
        if uuid is not None:
            grains['uuid'] = uuid.lower()
        for serial in ('system-serial-number', 'chassis-serial-number', 'baseboard-serial-number'):
            serial = __salt__['smbios.get'](serial)
            if serial is not None:
                grains['serialnumber'] = serial
                break
    elif salt.utils.which_bin(['fw_printenv']) is not None:
        # ARM Linux devices expose UBOOT env variables via fw_printenv
        hwdata = {
            'manufacturer': 'manufacturer',
            'serialnumber': 'serial#',
        }
        for grain_name, cmd_key in six.iteritems(hwdata):
            result = __salt__['cmd.run_all']('fw_printenv {0}'.format(cmd_key))
            if result['retcode'] == 0:
                uboot_keyval = result['stdout'].split('=')
                grains[grain_name] = _clean_value(grain_name, uboot_keyval[1])
    elif osdata['kernel'] == 'FreeBSD':
        # On FreeBSD /bin/kenv (already in base system)
        # can be used instead of dmidecode
        kenv = salt.utils.which('kenv')
        if kenv:
            # In theory, it will be easier to add new fields to this later
            fbsd_hwdata = {
                'biosversion': 'smbios.bios.version',
                'manufacturer': 'smbios.system.maker',
                'serialnumber': 'smbios.system.serial',
                'productname': 'smbios.system.product',
                'biosreleasedate': 'smbios.bios.reldate',
                'uuid': 'smbios.system.uuid',
            }
            for key, val in six.iteritems(fbsd_hwdata):
                value = __salt__['cmd.run']('{0} {1}'.format(kenv, val))
                grains[key] = _clean_value(key, value)
    elif osdata['kernel'] == 'OpenBSD':
        sysctl = salt.utils.which('sysctl')
        hwdata = {'biosversion': 'hw.version',
                  'manufacturer': 'hw.vendor',
                  'productname': 'hw.product',
                  'serialnumber': 'hw.serialno',
                  'uuid': 'hw.uuid'}
        for key, oid in six.iteritems(hwdata):
            value = __salt__['cmd.run']('{0} -n {1}'.format(sysctl, oid))
            if not value.endswith(' value is not available'):
                grains[key] = _clean_value(key, value)
    elif osdata['kernel'] == 'NetBSD':
        sysctl = salt.utils.which('sysctl')
        nbsd_hwdata = {
            'biosversion': 'machdep.dmi.board-version',
            'manufacturer': 'machdep.dmi.system-vendor',
            'serialnumber': 'machdep.dmi.system-serial',
            'productname': 'machdep.dmi.system-product',
            'biosreleasedate': 'machdep.dmi.bios-date',
            'uuid': 'machdep.dmi.system-uuid',
        }
        for key, oid in six.iteritems(nbsd_hwdata):
            result = __salt__['cmd.run_all']('{0} -n {1}'.format(sysctl, oid))
            if result['retcode'] == 0:
                grains[key] = _clean_value(key, result['stdout'])
    elif osdata['kernel'] == 'Darwin':
        grains['manufacturer'] = 'Apple Inc.'
        sysctl = salt.utils.which('sysctl')
        hwdata = {'productname': 'hw.model'}
        for key, oid in hwdata.items():
            value = __salt__['cmd.run']('{0} -b {1}'.format(sysctl, oid))
            if not value.endswith(' is invalid'):
                grains[key] = _clean_value(key, value)
    elif osdata['kernel'] == 'SunOS' and osdata['cpuarch'].startswith('sparc'):
        # Depending on the hardware model, commands can report different bits
        # of information.  With that said, consolidate the output from various
        # commands and attempt various lookups.
        data = ""
        for (cmd, args) in (('/usr/sbin/prtdiag', '-v'), ('/usr/sbin/prtconf', '-vp'), ('/usr/sbin/virtinfo', '-a')):
            if salt.utils.which(cmd):  # Also verifies that cmd is executable
                data += __salt__['cmd.run']('{0} {1}'.format(cmd, args))
                data += '\n'

        sn_regexes = [
            re.compile(r) for r in [
                r'(?im)^\s*Chassis\s+Serial\s+Number\n-+\n(\S+)',  # prtdiag
                r'(?im)^\s*chassis-sn:\s*(\S+)',  # prtconf
                r'(?im)^\s*Chassis\s+Serial#:\s*(\S+)',  # virtinfo
            ]
        ]

        obp_regexes = [
            re.compile(r) for r in [
                r'(?im)^\s*System\s+PROM\s+revisions.*\nVersion\n-+\nOBP\s+(\S+)\s+(\S+)',  # prtdiag
                r'(?im)^\s*version:\s*\'OBP\s+(\S+)\s+(\S+)',  # prtconf
            ]
        ]

        fw_regexes = [
            re.compile(r) for r in [
                r'(?im)^\s*Sun\s+System\s+Firmware\s+(\S+)\s+(\S+)',  # prtdiag
            ]
        ]

        uuid_regexes = [
            re.compile(r) for r in [
                r'(?im)^\s*Domain\s+UUID:\s*(\S+)',  # virtinfo
            ]
        ]

        manufacture_regexes = [
            re.compile(r) for r in [
                r'(?im)^\s*System\s+Configuration:\s*(.*)(?=sun)',  # prtdiag
            ]
        ]

        product_regexes = [
            re.compile(r) for r in [
                r'(?im)^\s*System\s+Configuration:\s*.*?sun\d\S+\s(.*)',  # prtdiag
                r'(?im)^\s*banner-name:\s*(.*)',  # prtconf
                r'(?im)^\s*product-name:\s*(.*)',  # prtconf
            ]
        ]

        sn_regexes = [
            re.compile(r) for r in [
                r'(?im)Chassis\s+Serial\s+Number\n-+\n(\S+)',  # prtdiag
                r'(?i)Chassis\s+Serial#:\s*(\S+)',  # virtinfo
                r'(?i)chassis-sn:\s*(\S+)',  # prtconf
            ]
        ]

        obp_regexes = [
            re.compile(r) for r in [
                r'(?im)System\s+PROM\s+revisions.*\nVersion\n-+\nOBP\s+(\S+)\s+(\S+)',  # prtdiag
                r'(?im)version:\s*\'OBP\s+(\S+)\s+(\S+)',  # prtconf
            ]
        ]

        fw_regexes = [
            re.compile(r) for r in [
                r'(?i)Sun\s+System\s+Firmware\s+(\S+)\s+(\S+)',  # prtdiag
            ]
        ]

        uuid_regexes = [
            re.compile(r) for r in [
                r'(?i)Domain\s+UUID:\s+(\S+)',  # virtinfo
            ]
        ]

        for regex in sn_regexes:
            res = regex.search(data)
            if res and len(res.groups()) >= 1:
                grains['serialnumber'] = res.group(1).strip().replace("'", "")
                break

        for regex in obp_regexes:
            res = regex.search(data)
            if res and len(res.groups()) >= 1:
                obp_rev, obp_date = res.groups()[0:2]  # Limit the number in case we found the data in multiple places
                grains['biosversion'] = obp_rev.strip().replace("'", "")
                grains['biosreleasedate'] = obp_date.strip().replace("'", "")

        for regex in fw_regexes:
            res = regex.search(data)
            if res and len(res.groups()) >= 1:
                fw_rev, fw_date = res.groups()[0:2]
                grains['systemfirmware'] = fw_rev.strip().replace("'", "")
                grains['systemfirmwaredate'] = fw_date.strip().replace("'", "")
                break

        for regex in uuid_regexes:
            res = regex.search(data)
            if res and len(res.groups()) >= 1:
                grains['uuid'] = res.group(1).strip().replace("'", "")
                break

        for regex in manufacture_regexes:
            res = regex.search(data)
            if res and len(res.groups()) >= 1:
                grains['manufacture'] = res.group(1).strip().replace("'", "")
                break

        for regex in product_regexes:
            res = regex.search(data)
            if res and len(res.groups()) >= 1:
                grains['product'] = res.group(1).strip().replace("'", "")
                break

    return grains


def _smartos_computenode_data():
    '''
    Return useful information from a SmartOS compute node
    '''
    # Provides:
    #   vms_total
    #   vms_running
    #   vms_stopped
    #   sdc_version
    #   vm_capable
    #   vm_hw_virt

    if salt.utils.is_proxy():
        return {}

    grains = {}

    # *_vms grains
    grains['computenode_vms_total'] = len(__salt__['cmd.run']('vmadm list -p').split("\n"))
    grains['computenode_vms_running'] = len(__salt__['cmd.run']('vmadm list -p state=running').split("\n"))
    grains['computenode_vms_stopped'] = len(__salt__['cmd.run']('vmadm list -p state=stopped').split("\n"))

    # sysinfo derived grains
    sysinfo = json.loads(__salt__['cmd.run']('sysinfo'))
    grains['computenode_sdc_version'] = sysinfo['SDC Version']
    grains['computenode_vm_capable'] = sysinfo['VM Capable']
    if sysinfo['VM Capable']:
        grains['computenode_vm_hw_virt'] = sysinfo['CPU Virtualization']

    # sysinfo derived smbios grains
    grains['manufacturer'] = sysinfo['Manufacturer']
    grains['productname'] = sysinfo['Product']
    grains['uuid'] = sysinfo['UUID']

    return grains


def _smartos_zone_data():
    '''
    Return useful information from a SmartOS zone
    '''
    # Provides:
    #   pkgsrcversion
    #   imageversion
    #   pkgsrcpath
    #   zonename
    #   zoneid
    #   hypervisor_uuid
    #   datacenter

    if salt.utils.is_proxy():
        return {}

    grains = {}

    pkgsrcversion = re.compile('^release:\\s(.+)')
    imageversion = re.compile('Image:\\s(.+)')
    pkgsrcpath = re.compile('PKG_PATH=(.+)')
    if os.path.isfile('/etc/pkgsrc_version'):
        with salt.utils.fopen('/etc/pkgsrc_version', 'r') as fp_:
            for line in fp_:
                match = pkgsrcversion.match(line)
                if match:
                    grains['pkgsrcversion'] = match.group(1)
    if os.path.isfile('/etc/product'):
        with salt.utils.fopen('/etc/product', 'r') as fp_:
            for line in fp_:
                match = imageversion.match(line)
                if match:
                    grains['imageversion'] = match.group(1)
    if os.path.isfile('/opt/local/etc/pkg_install.conf'):
        with salt.utils.fopen('/opt/local/etc/pkg_install.conf', 'r') as fp_:
            for line in fp_:
                match = pkgsrcpath.match(line)
                if match:
                    grains['pkgsrcpath'] = match.group(1)
    if 'pkgsrcversion' not in grains:
        grains['pkgsrcversion'] = 'Unknown'
    if 'imageversion' not in grains:
        grains['imageversion'] = 'Unknown'
    if 'pkgsrcpath' not in grains:
        grains['pkgsrcpath'] = 'Unknown'

    grains['zonename'] = __salt__['cmd.run']('zonename')
    grains['zoneid'] = __salt__['cmd.run']('zoneadm list -p | awk -F: \'{ print $1 }\'', python_shell=True)

    return grains


def _zpool_data(grains):
    '''
    Provide grains about zpools
    '''
    # quickly return if windows or proxy
    if salt.utils.is_windows() or 'proxyminion' in __opts__:
        return {}

    # quickly return if no zpool and zfs command
    if not salt.utils.which('zpool'):
        return {}

    # collect zpool data
    zpool_grains = {}
    for zpool in __salt__['cmd.run']('zpool list -H -o name,size').splitlines():
        zpool = zpool.split()
        zpool_grains[zpool[0]] = zpool[1]

    # return grain data
    if len(zpool_grains.keys()) < 1:
        return {}
    return {'zpool': zpool_grains}


def get_server_id():
    '''
    Provides an integer based on the FQDN of a machine.
    Useful as server-id in MySQL replication or anywhere else you'll need an ID
    like this.
    '''
    # Provides:
    #   server_id

    if salt.utils.is_proxy():
        return {}
    return {'server_id': abs(hash(__opts__.get('id', '')) % (2 ** 31))}


def get_master():
    '''
    Provides the minion with the name of its master.
    This is useful in states to target other services running on the master.
    '''
    # Provides:
    #   master
    return {'master': __opts__.get('master', '')}

# vim: tabstop=4 expandtab shiftwidth=4 softtabstop=4<|MERGE_RESOLUTION|>--- conflicted
+++ resolved
@@ -21,13 +21,8 @@
 import logging
 import locale
 import uuid
-<<<<<<< HEAD
 from errno import EACCES, EPERM
-=======
 import datetime
-import salt.exceptions
-from salt.ext.six.moves import range
->>>>>>> e2c5f7ab
 
 __proxyenabled__ = ['*']
 __FQDN__ = None
