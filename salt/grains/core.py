--- conflicted
+++ resolved
@@ -775,11 +775,7 @@
             'motherboard': {
                 'productname': motherboardinfo.Product,
                 'serialnumber': motherboardinfo.SerialNumber
-<<<<<<< HEAD
-             }
-=======
             }
->>>>>>> fd6fae09
         }
 
         # test for virtualized environments
