--- conflicted
+++ resolved
@@ -56,10 +56,6 @@
 import tornado.concurrent
 
 # Import third party libs
-<<<<<<< HEAD
-from salt.ext import six
-=======
->>>>>>> 7a3e7e75
 try:
     from Cryptodome.Cipher import PKCS1_OAEP
 except ImportError:
