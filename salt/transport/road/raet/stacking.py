# -*- coding: utf-8 -*-
'''
stacking.py raet protocol stacking classes
'''
# pylint: skip-file
# pylint: disable=W0611

# Import python libs
import socket
import os
import errno
<<<<<<< HEAD

=======
>>>>>>> e1e04550
from collections import deque,  Mapping
try:
    import simplejson as json
except ImportError:
    import json

try:
    import msgpack
except ImportError:
    mspack = None

# Import ioflo libs
from ioflo.base.odicting import odict
from ioflo.base import aiding
from ioflo.base import storing

from . import raeting
from . import nacling
from . import packeting
from . import estating
from . import yarding
from . import keeping
from . import transacting

from ioflo.base.consoling import getConsole
console = getConsole()

class StackUdp(object):
    '''
    RAET protocol UDP stack object
    '''
    Count = 0
    Hk = raeting.headKinds.json # stack default
    Bk = raeting.bodyKinds.json # stack default
    Fk = raeting.footKinds.nacl # stack default
    Ck = raeting.coatKinds.nacl # stack default

    def __init__(self,
                 name='',
                 main=False,
                 version=raeting.VERSION,
                 store=None,
                 estate=None,
                 eid=None,
                 ha=("", raeting.RAET_PORT),
                 rxMsgs=None,
                 txMsgs=None,
                 rxes=None,
                 txes=None,
                 road=None,
                 safe=None,
                 auto=None,
                 dirpath=None,
                 stats=None,
                 ):
        '''
        Setup StackUdp instance
        '''
        if not name:
            name = "stackUdp{0}".format(StackUdp.Count)
            StackUdp.Count += 1
        self.name = name
        self.version = version
        self.store = store or storing.Store(stamp=0.0)
        self.estates = odict() # remote estates attached to this stack by eid
        self.eids = odict() # reverse lookup eid by estate.name
        self.transactions = odict() #transactions
        self.rxMsgs = rxMsgs if rxMsgs is not None else deque() # messages received
        self.txMsgs = txMsgs if txMsgs is not None else deque() # messages to transmit
        self.rxes = rxes if rxes is not None else deque() # udp packets received
        self.txes = txes if txes is not None else deque() # udp packet to transmit
        self.stats = stats if stats is not None else odict() # udp statistics
        self.statTimer = aiding.StoreTimer(self.store)

        self.road = road or keeping.RoadKeep(dirpath=dirpath,
                                             stackname=self.name)
        self.safe = safe or keeping.SafeKeep(dirpath=dirpath,
                                             stackname=self.name,
                                             auto=auto)
        kept = self.loadLocal() # local estate from saved data
        # local estate for this stack
        self.estate = kept or estate or estating.LocalEstate(stack=self,
                                                             eid=eid,
                                                             main=main,
                                                             ha=ha)
        self.estate.stack = self
        self.server = aiding.SocketUdpNb(ha=self.estate.ha, bufsize=raeting.MAX_MESSAGE_SIZE)
        self.server.reopen()  # open socket
        self.estate.ha = self.server.ha  # update estate host address after open
        self.dumpLocal() # save local estate data

        kepts = self.loadAllRemote() # remote estates from saved data
        for kept in kepts:
            self.addRemote(kept)
        self.dumpAllRemote() # save remote estate data

    def fetchRemoteByHostPort(self, host, port):
        '''
        Search for remote estate with matching (host, port)
        Return estate if found Otherwise return None
        '''
        for estate in self.estates.values():
            if estate.host == host and estate.port == port:
                return estate

        return None

    def fetchRemoteByKeys(self, sighex, prihex):
        '''
        Search for remote estate with matching (name, sighex, prihex)
        Return estate if found Otherwise return None
        '''
        for estate in self.estates.values():
            if (estate.signer.keyhex == sighex or
                estate.priver.keyhex == prihex):
                return estate

        return None

    def fetchRemoteByName(self, name):
        '''
        Search for remote estate with matching name
        Return estate if found Otherwise return None
        '''
        return self.estates.get(self.eids.get(name))

    def addRemote(self, estate, eid=None):
        '''
        Add a remote estate to .estates
        '''
        if eid is None:
            eid = estate.eid

        if eid in self.estates:
            emsg = "Cannot add id '{0}' estate alreadys exists".format(eid)
            raise raeting.StackError(emsg)
        estate.stack = self
        self.estates[eid] = estate
        if estate.name in self.eids:
            emsg = "Cannot add name '{0}' estate alreadys exists".format(estate.name)
            raise raeting.StackError(emsg)
        self.eids[estate.name] = estate.eid

    def moveRemote(self, old, new):
        '''
        Move estate at key old eid to key new eid but keep same index
        '''
        if new in self.estates:
            emsg = "Cannot move, '{0}' estate already exists".format(new)
            raise raeting.StackError(emsg)

        if old not in self.estates:
            emsg = "Cannot move '{0}' estate does not exist".format(old)
            raise raeting.StackError(emsg)

        estate = self.estates[old]
        index = self.estates.keys().index(old)
        estate.eid = new
        self.eids[estate.name] = new
        del self.estates[old]
        self.estates.insert(index, estate.eid, estate)

    def renameRemote(self, old, new):
        '''
        rename estate with old name to new name but keep same index
        '''
        if new in self.eids:
            emsg = "Cannot rename, '{0}' estate already exists".format(new)
            raise raeting.StackError(emsg)

        if old not in self.eids:
            emsg = "Cannot rename '{0}' estate does not exist".format(old)
            raise raeting.StackError(emsg)

        eid = self.eids[old]
        estate = self.estates[eid]
        estate.name = new
        index = self.eids.keys().index(old)
        del self.eids[old]
        self.eids.insert(index, estate.name, estate.eid)

    def removeRemote(self, eid):
        '''
        Remove estate at key eid
        '''
        if eid not in self.estates:
            emsg = "Cannot remove, '{0}' estate does not exist".format(eid)
            raise raeting.StackError(emsg)

        estate = self.estates[eid]
        del self.estates[eid]
        del self.eids[estate.name]

    def clearLocal(self):
        '''
        Clear local keeps
        '''
        self.road.clearLocalData()
        self.safe.clearLocalData()

    def clearRemote(self, estate):
        '''
        Clear remote keeps of estate
        '''
        self.road.clearRemoteEstate()
        self.safe.clearRemoteEstate()

    def clearAllRemote(self):
        '''
        Clear all remote keeps
        '''
        self.road.clearAllRemoteData()
        self.safe.clearAllRemoteData()

    def dumpLocal(self):
        '''
        Dump keeps of local estate
        '''
        self.road.dumpLocalEstate(self.estate)
        self.safe.dumpLocalEstate(self.estate)

    def dumpRemote(self, estate):
        '''
        Dump keeps of estate
        '''
        self.road.dumpRemoteEstate(estate)
        self.safe.dumpRemoteEstate(estate)

    def dumpRemoteByEid(self, eid):
        '''
        Dump keeps of estate given by eid
        '''
        estate = self.estates.get(eid)
        if estate:
            self.dumpRemote(estate)

    def dumpAllRemote(self):
        '''
        Dump all remotes estates to keeps'''
        self.road.dumpAllRemoteEstates(self.estates.values())
        self.safe.dumpAllRemoteEstates(self.estates.values())

    def loadLocal(self):
        '''
        Load and Return local estate if keeps found
        '''
        road = self.road.loadLocalData()
        safe = self.safe.loadLocalData()
        if not road or not safe:
            return None
        estate = estating.LocalEstate(stack=self,
                                      eid=road['eid'],
                                      name=road['name'],
                                      main=road['main'],
                                      host=road['host'],
                                      port=road['port'],
                                      sid=road['sid'],
                                      sigkey=safe['sighex'],
                                      prikey=safe['prihex'],)
        return estate

    def loadAllRemote(self):
        '''
        Load and Return list of remote estates
        remote = estating.RemoteEstate( stack=self.stack,
                                        name=name,
                                        host=data['sh'],
                                        port=data['sp'],
                                        acceptance=acceptance,
                                        verkey=verhex,
                                        pubkey=pubhex,
                                        rsid=self.sid,
                                        rtid=self.tid, )
        self.stack.addRemoteEstate(remote)
        '''
        estates = []
        roads = self.road.loadAllRemoteData()
        safes = self.safe.loadAllRemoteData()
        if not roads or not safes:
            return []
        for key, road in roads.items():
            if key not in safes:
                continue
            safe = safes[key]
            estate = estating.RemoteEstate( stack=self,
                                            eid=road['eid'],
                                            name=road['name'],
                                            host=road['host'],
                                            port=road['port'],
                                            sid=road['sid'],
                                            rsid=road['rsid'],
                                            acceptance=safe['acceptance'],
                                            verkey=safe['verhex'],
                                            pubkey=safe['pubhex'],)
            estates.append(estate)
        return estates

    def addTransaction(self, index, transaction):
        '''
        Safely add transaction at index If not already there
        '''
        self.transactions[index] = transaction
        console.verbose( "Added {0} transaction to {1} at '{2}'\n".format(
                transaction.__class__.__name__, self.name, index))

    def removeTransaction(self, index, transaction=None):
        '''
        Safely remove transaction at index If transaction identity same
        If transaction is None then remove without comparing identity
        '''
        if index in self.transactions:
            if transaction:
                if transaction is self.transactions[index]:
                    del  self.transactions[index]
            else:
                del self.transactions[index]

    def clearStats(self):
        '''
        Set all the stat counters to zero and reset the timer
        '''
        for key, value in self.stats.items():
            self.stats[key] = 0
        self.statTimer.restart()

    def clearStat(self, key):
        '''
        Set the specified state counter to zero
        '''
        if key in self.stats:
            self.stats[key] = 0

    def incStat(self, key, delta=1):
        '''
        Increment stat key counter by delta
        '''
        if key in self.stats:
            self.stats[key] += delta
        else:
            self.stats[key] = delta

    def updateStat(self, key, value):
        '''
        Set stat key to value
        '''
        self.stats[key] = value

    def serviceUdp(self):
        '''
        Service the UDP receive and transmit queues
        '''
        if self.server:
            while True:
                rx, ra = self.server.receive()  # if no data the duple is ('',None)
                if not rx:  # no received data so break
                    break
                # triple = ( packet, source address, destination address)
                self.rxes.append((rx, ra, self.server.ha))

            while self.txes:
                tx, ta = self.txes.popleft()  # duple = (packet, destination address)
                self.server.send(tx, ta)

        return None

    def serviceAll(self):
        '''
        Service or Process:
           UDP Socket receive
           rxes queue
           process
           txMsgs queue
           txes queue
           UDP Socket send

        '''
        if self.server:
            while True:
                rx, ra = self.server.receive()  # if no data the duple is ('',None)
                if not rx:  # no received data so break
                    break
                # triple = ( packet, source address, destination address)
                self.rxes.append((rx, ra, self.server.ha))

            self.serviceUdpRx()

            self.process()

            self.serviceTxMsg()

            while self.txes:
                tx, ta = self.txes.popleft()  # duple = (packet, destination address)
                self.server.send(tx, ta)

        return None

    def txUdp(self, packed, deid):
        '''
        Queue duple of (packed, da) on stack transmit queue
        Where da is the ip destination (host,port) address associated with
        the estate with deid
        '''
        if deid not in self.estates:
            msg = "Invalid destination estate id '{0}'".format(deid)
            raise raeting.StackError(msg)
        self.txes.append((packed, self.estates[deid].ha))

    def txMsg(self, msg, deid=None):
        '''
        Append duple (msg,deid) to .txMsgs deque
        If msg is not mapping then raises exception
        If deid is None then it will default to the first entry in .estates
        '''
        if not isinstance(msg, Mapping):
            emsg = "Invalid msg, not a mapping {0}".format(msg)
            console.terse(emsg + '\n')
            self.incStat("invalid_transmit_body")
            return
            #raise raeting.StackError(emsg)
        self.txMsgs.append((msg, deid))

    transmit = txMsg

    def serviceTxMsg(self):
        '''
        Service .udpTxMsgs queue of outgoint udp messages for message transactions
        '''
        while self.txMsgs:
            body, deid = self.txMsgs.popleft() # duple (body dict, destination eid)
            self.message(body, deid)
            console.verbose("{0} sending\n{1}\n".format(self.name, body))

    def fetchParseUdpRx(self):
        '''
        Fetch from UDP deque next packet tuple
        Parse packet
        Return packet if verified and destination eid matches
        Otherwise return None
        '''
        try:
            raw, sa, da = self.rxes.popleft()
        except IndexError:
            return None

        console.verbose("{0} received packet\n{1}\n".format(self.name, raw))

        packet = packeting.RxPacket(stack=self, packed=raw)
        try:
            packet.parseOuter()
        except raeting.PacketError as ex:
            console.terse(ex + '\n')
            self.incStat('parsing_outer_error')
            return None

        deid = packet.data['de']
        if deid != 0 and self.estate.eid != 0 and deid != self.estate.eid:
            emsg = "Invalid destination eid = {0}. Dropping packet.".format(deid)
            print emsg
            return None

        sh, sp = sa
        dh, dp = da
        packet.data.update(sh=sh, sp=sp, dh=dh, dp=dp)

        return packet # outer only has been parsed

    def processUdpRx(self):
        '''
        Retrieve next packet from stack receive queue if any and parse
        Process associated transaction or reply with new correspondent transaction
        '''
        packet = self.fetchParseUdpRx()
        if not packet:
            return

        console.verbose("{0} received packet data\n{1}\n".format(self.name, packet.data))
        console.verbose("{0} received packet index = '{1}'\n".format(self.name, packet.index))

        trans = self.transactions.get(packet.index, None)
        if trans:
            trans.receive(packet)
            return

        if packet.data['cf']: #correspondent to stale transaction so drop
            emsg = "{0} Stale Transaction, dropping ...".format(self.name)
            console.terse(emsg + '\n')
            self.incStat('stale_correspondent_attempt')
            # Should send abort nack to drop transaction on other side
            return

        self.reply(packet)

    def serviceUdpRx(self):
        '''
        Process all packets in .udpRxes deque
        '''
        while self.rxes:
            self.processUdpRx()

    def reply(self, packet):
        '''
        Reply to packet with corresponding transaction or action
        '''
        if (packet.data['tk'] == raeting.trnsKinds.join and
                packet.data['pk'] == raeting.pcktKinds.request and
                packet.data['si'] == 0):
            self.replyJoin(packet)

        if (packet.data['tk'] == raeting.trnsKinds.allow and
                packet.data['pk'] == raeting.pcktKinds.hello and
                packet.data['si'] != 0):
            self.replyAllow(packet)

        if (packet.data['tk'] == raeting.trnsKinds.message and
                packet.data['pk'] == raeting.pcktKinds.message and
                packet.data['si'] != 0):
            self.replyMessage(packet)

    def process(self):
        '''
        Call .process or all transactions to allow timer based processing
        '''
        for transaction in self.transactions.values():
            transaction.process()

    def parseInner(self, packet):
        '''
        Parse inner of packet and return
        Assume all drop checks done
        '''
        try:
            packet.parseInner()
            console.verbose("{0} received packet body\n{1}\n".format(self.name, packet.body.data))
        except raeting.PacketError as ex:
            console.terse(ex + '\n')
            self.incStat('parsing_inner_error')
            return None
        return packet

    def join(self, mha=None):
        '''
        Initiate join transaction
        '''
        data = odict(hk=self.Hk, bk=self.Bk)
        joiner = transacting.Joiner(stack=self, txData=data, mha=mha)
        joiner.join()

    def replyJoin(self, packet):
        '''
        Correspond to new join transaction
        '''
        data = odict(hk=self.Hk, bk=self.Bk)
        joinent = transacting.Joinent(stack=self,
                                        sid=packet.data['si'],
                                        tid=packet.data['ti'],
                                        txData=data,
                                        rxPacket=packet)
        joinent.join() #assigns .reid here

    def allow(self, reid=None):
        '''
        Initiate allow transaction
        '''
        data = odict(hk=self.Hk, bk=raeting.bodyKinds.raw, fk=self.Fk)
        allower = transacting.Allower(stack=self, reid=reid, txData=data)
        allower.hello()

    def replyAllow(self, packet):
        '''
        Correspond to new allow transaction
        '''
        data = odict(hk=self.Hk, bk=raeting.bodyKinds.raw, fk=self.Fk)
        allowent = transacting.Allowent(stack=self,
                                        reid=packet.data['se'],
                                        sid=packet.data['si'],
                                        tid=packet.data['ti'],
                                        txData=data,
                                        rxPacket=packet)
        allowent.hello()

    def message(self, body=None, deid=None):
        '''
        Initiate message transaction
        '''
        data = odict(hk=self.Hk, bk=self.Bk, fk=self.Fk, ck=self.Ck)
        messenger = transacting.Messenger(stack=self, txData=data, reid=deid)
        messenger.message(body)

    def replyMessage(self, packet):
        '''
        Correspond to new Message transaction
        '''
        data = odict(hk=self.Hk, bk=self.Bk, fk=self.Fk, ck=self.Ck)
        messengent = transacting.Messengent(stack=self,
                                        reid=packet.data['se'],
                                        sid=packet.data['si'],
                                        tid=packet.data['ti'],
                                        txData=data,
                                        rxPacket=packet)
        messengent.message()

    def nackStale(self, packet):
        '''
        Send nack to stale correspondent packet
        '''
        body = odict()
        txData = packet.data
        ha = (packet.data['sh'], packet.data['sp'])
        packet = packeting.TxPacket(stack=self.stack,
                                    kind=raeting.pcktKinds.nack,
                                    embody=body,
                                    data=txData)
        try:
            packet.pack()
        except raeting.PacketError as ex:
            console.terse(ex + '\n')
            self.incStat("packing_error")
            return

        self.txes.append((packet.packed, ha))

class StackUxd(object):
    '''
    RAET protocol UXD (unix domain) socket stack object
    '''
    Count = 0
    Pk = raeting.packKinds.json # serialization pack kind of Uxd message
    Accept = True # accept any uxd messages if True from yards not already in lanes

    def __init__(self,
                 name='',
                 version=raeting.VERSION,
                 store=None,
                 lanename='lane',
                 yard=None,
                 yid=None,
                 yardname='',
                 ha='',
                 rxMsgs = None,
                 txMsgs = None,
                 rxes = None,
                 txes = None,
                 lane=None,
                 accept=None,
                 dirpath=None,
                 stats=None,
                 ):
        '''
        Setup StackUxd instance
        '''
        if not name:
            name = "stackUxd{0}".format(StackUxd.Count)
            StackUxd.Count += 1
        self.name = name
        self.version = version
        self.store = store or storing.Store(stamp=0.0)
        self.yards = odict() # remote uxd yards attached to this stack by name
        self.names = odict() # remote uxd yard names  by ha
        self.yard = yard or yarding.Yard(stack=self,
                                         name=yardname,
                                         yid=yid,
                                         ha=ha,
                                         prefix=lanename,
                                         dirpath=dirpath)
        self.rxMsgs = rxMsgs if rxMsgs is not None else deque() # messages received
        self.txMsgs = txMsgs if txMsgs is not None else deque() # messages to transmit
        self.rxes = rxes if rxes is not None else deque() # uxd packets received
        self.txes = txes if txes is not None else deque() # uxd packets to transmit
        self.stats = stats if stats is not None else odict() # udp statistics
        self.statTimer = aiding.StoreTimer(self.store)

        self.lane = lane # or keeping.LaneKeep()
        self.accept = self.Accept if accept is None else accept #accept uxd msg if not in lane
        self.server = aiding.SocketUxdNb(ha=self.yard.ha, bufsize=raeting.MAX_MESSAGE_SIZE)
        self.server.reopen()  # open socket
        self.yard.ha = self.server.ha  # update estate host address after open

        #self.lane.dumpLocalLane(self.yard)

    def fetchRemoteByHa(self, ha):
        '''
        Search for remote yard with matching ha
        Return yard if found Otherwise return None
        '''
        return self.yards.get(self.names.get(ha))

    def addRemoteYard(self, yard, name=None):
        '''
        Add a remote yard to .yards
        '''
        if name is None:
            name = yard.name

        if name in self.yards or name == self.yard.name:
            emsg = "Cannot add '{0}' yard alreadys exists".format(name)
            raise raeting.StackError(emsg)
        yard.stack = self
        self.yards[name] = yard
        if yard.ha in self.names or yard.ha == self.yard.ha:
            emsg = "Cannot add ha '{0}' yard alreadys exists".format(yard.ha)
            raise raeting.StackError(emsg)
        self.names[yard.ha] = yard.name

    def moveRemote(self, old, new):
        '''
        Move yard at key old name to key new name but keep same index
        '''
        if new in self.yards:
            emsg = "Cannot move, '{0}' yard already exists".format(new)
            raise raeting.StackError(emsg)

        if old not in self.yards:
            emsg = "Cannot move '{0}' yard does not exist".format(old)
            raise raeting.StackError(emsg)

        yard = self.yards[old]
        index = self.yards.keys().index(old)
        yard.name = new
        self.names[yard.ha] = new
        del self.yards[old]
        self.yards.insert(index, yard.name, yard)

    def rehaRemote(self, old, new):
        '''
        change yard with old ha to new ha but keep same index
        '''
        if new in self.names:
            emsg = "Cannot reha, '{0}' yard already exists".format(new)
            raise raeting.StackError(emsg)

        if old not in self.names:
            emsg = "Cannot reha '{0}' yard does not exist".format(old)
            raise raeting.StackError(emsg)

        name = self.names[old]
        yard = self.yards[name]
        yard.ha = new
        index = self.names.keys().index(old)
        del self.names[old]
        self.yards.insert(index, yard.ha, yard.name)

    def removeRemote(self, name):
        '''
        Remove yard at key name
        '''
        if name not in self.yards:
            emsg = "Cannot remove, '{0}' yard does not exist".format(name)
            raise raeting.StackError(emsg)

        yard = self.yards[name]
        del self.yards[name]
        del self.names[yard.ha]

    def clearStats(self):
        '''
        Set all the stat counters to zero and reset the timer
        '''
        for key, value in self.stats.items():
            self.stats[key] = 0
        self.statTimer.restart()

    def clearStat(self, key):
        '''
        Set the specified state counter to zero
        '''
        if key in self.stats:
            self.stats[key] = 0

    def incStat(self, key, delta=1):
        '''
        Increment stat key counter by delta
        '''
        if key in self.stats:
            self.stats[key] += delta
        else:
            self.stats[key] = delta

    def updateStat(self, key, value):
        '''
        Set stat key to value
        '''
        self.stats[key] = value

    def serviceUxdRx(self):
        '''
        Service the Uxd recieves and fill the .rxes deque
        '''
        if self.server:
            while True:
                rx, ra = self.server.receive()  # if no data the duple is ('',None)
                if not rx:  # no received data so break
                    break
                # triple = ( packet, source address, destination address)
                self.rxes.append((rx, ra, self.server.ha))

    def serviceRxes(self):
        '''
        Process all messages in .uxdRxes deque
        '''
        while self.rxes:
            self.processUdpRx()

    def serviceTxes(self):
        '''
        Service the .txes deque to send Uxd messages
        '''
        if self.server:
            laters = deque()
            while self.txes:
                tx, ta = self.txes.popleft()  # duple = (packet, destination address)
                try:
                    self.server.send(tx, ta)
                except socket.error as ex:
                    if ex.errno == errno.ECONNREFUSED:
                        console.terse("socket.error = {0}\n".format(ex))
                        self.incStat("stale_transmit_yard")
                        yard = self.fetchRemoteByHa(ta)
                        if yard:
                            self.removeRemote(yard.name)
                            console.terse("Reaped yard {0}\n".format(yard.name))
                    elif ex.errno == errno.EAGAIN or ex.errno == errno.EWOULDBLOCK:
                        #busy with last message save it for later
                        self.laters.append((tx, ta))
                    else:
                        console.terse("socket.error = {0}\n".format(ex))
                        raise
            while laters:
                self.txes.append(self.laters.popleft())


    def serviceTxMsgs(self):
        '''
        Service .txMsgs queue of outgoing messages
        '''
        while self.txMsgs:
            body, name = self.txMsgs.popleft() # duple (body dict, destination name)
            packed = self.packUxdTx(body)
            if packed:
                console.verbose("{0} sending\n{1}\n".format(self.name, body))
                self.txUxd(packed, name)

    def serviceUxd(self):
        '''
        Service the UXD receive and transmit queues
        '''
        self.serviceUxdRx()
        self.serviceTxes()

        return None

    def serviceAll(self):
        '''
        Service or Process:
           Uxd Socket receive
           rxes queue
           txMsgs queue
           txes queue
           Uxd Socket send

        '''
        self.serviceUxdRx()
        self.serviceRxes()
        self.serviceTxMsgs()
        self.serviceTxes()

        return None

    def txUxd(self, packed, name):
        '''
        Queue duple of (packed, da) on stack transmit queue
        Where da is the ip destination address associated with
        the estate with name
        If name is None then it will default to the first entry in .yards
        '''
        if name is None:
            if not self.yards:
                emsg = "No yard to send to"
                console.terse(emsg + '\n')
                self.incStat("invalid_destination_yard")
                return
                #raise raeting.StackError(emsg)
            name = self.yards.values()[0].name
        if name not in self.yards:
            msg = "Invalid destination yard name '{0}'".format(name)
            console.terse(msg + '\n')
            self.incStat("invalid_destination_yard")
            return
            #raise raeting.StackError(msg)
        self.txes.append((packed, self.yards[name].ha))

    def txMsg(self, msg, name=None):
        '''
        Append duple (msg, name) to .txMsgs deque
        If msg is not mapping then raises exception
        If name is None then txUxd will supply default
        '''
        if not isinstance(msg, Mapping):
            emsg = "Invalid msg, not a mapping {0}".format(msg)
            console.terse(emsg + '\n')
            self.incStat("invalid_transmit_body")
            return
            #raise raeting.StackError(emsg)
        self.txMsgs.append((msg, name))

    transmit = txMsg # alias

    def packUxdTx(self, body=None, name=None, kind=None):
        '''
        Pack serialize message body data
        '''
        if kind is None:
            kind = self.Pk

        packed = ""
        if kind not in [raeting.packKinds.json, raeting.packKinds.pack]:
            emsg = "Invalid message pack kind '{0}'".format(kind)
            console.terse(emsg + '\n')
            self.incStat("invalid_transmit_serialization")
            return ""
            #raise raeting.StackError(emsg)

        if kind == raeting.packKinds.json:
            head = 'RAET\njson\n\n'
            packed = "".join([head, json.dumps(body, separators=(',', ':'))])

        elif kind == raeting.packKinds.pack:
            if not msgpack:
                emsg = "Msgpack not installed."
                console.terse(emsg + '\n')
                self.incStat("invalid_transmit_serialization")
                return ""
                #raise raeting.StackError(emsg)
            head = 'RAET\npack\n\n'
            packed = "".join([head, msgpack.dumps(body)])

        if len(packed) > raeting.MAX_MESSAGE_SIZE:
            emsg = "Message length of {0}, exceeds max of {1}".format(
                     len(packed), raeting.MAX_MESSAGE_SIZE)
            console.terse(emsg + '\n')
            self.incStat("invalid_transmit_size")
            #raise raeting.StackError(emsg)

        return packed


    def fetchParseUxdRx(self):
        '''
        Fetch from UXD deque next message tuple
        Parse raw message
        Return body if no errors
        Otherwise return None
        '''
        try:
            raw, sa, da = self.rxes.popleft()
        except IndexError:
            return None

        console.verbose("{0} received raw message \n{1}\n".format(self.name, raw))

        if sa not in self.names:
            if not self.accept:
                emsg = "Unaccepted source ha = {0}. Dropping packet.".format(sa)
                console.terse(emsg + '\n')
                self.incStat('unaccepted_source_yard')
                return None

            name = yarding.Yard.nameFromHa(sa)
            yard = yarding.Yard(stack=self,
                                name=name,
                                ha=sa)
            try:
                self.addRemoteYard(yard)
            except raeting.StackError as ex:
                console.terse(ex + '\n')
                self.incStat('invalid_source_yard')
                return None

        return self.parseUxdRx(raw) # deserialize

    def parseUxdRx(self, packed):
        '''
        Parse (deserialize message)
        '''
        body = None

        if (not packed.startswith('RAET\n') or raeting.HEAD_END not in packed):
            emsg = "Unrecognized packed body head"
            console.terse(emsg + '\n')
            self.incStat("invalid_receive_head")
            return None
            #raise raeting.StackError(emsg)

        front, sep, back = packed.partition(raeting.HEAD_END)
        code, sep, kind = front.partition('\n')
        if kind not in [raeting.PACK_KIND_NAMES[raeting.packKinds.json],
                        raeting.PACK_KIND_NAMES[raeting.packKinds.pack]]:
            emsg = "Unrecognized message pack kind '{0}'".format(kind)
            console.terse(emsg + '\n')
            self.incStat("invalid_receive_serialization")
            return None
            #raise raeting.StackError(emsg)

        if len(back) > raeting.MAX_MESSAGE_SIZE:
            emsg = "Message length of {0}, exceeds max of {1}".format(
                     len(back), raeting.MAX_MESSAGE_SIZE)
            console.terse(emsg + '\n')
            self.incStat("invalid_receive_size")
            return None
            #raise raeting.StackError(emsg)

        kind = raeting.PACK_KINDS[kind]
        if kind == raeting.packKinds.json:
            body = json.loads(back, object_pairs_hook=odict)
            if not isinstance(body, Mapping):
                emsg = "Message body not a mapping."
                console.terse(emsg + '\n')
                self.incStat("invalid_receive_body")
                return  None
                #raise raeting.PacketError(emsg)
        elif kind == raeting.packKinds.pack:
            if not msgpack:
                emsg = "Msgpack not installed."
                console.terse(emsg + '\n')
                self.incStat("invalid_receive_serialization")
                return None
                #raise raeting.StackError(emsg)
            body = msgpack.loads(back, object_pairs_hook=odict)
            if not isinstance(body, Mapping):
                emsg = "Message body not a mapping."
                console.terse(emsg + '\n')
                self.incStat("invalid_receive_body")
                return None
                #raise raeting.PacketError(emsg)

        return body

    def processUdpRx(self):
        '''
        Retrieve next message from stack receive queue if any and parse
        '''
        body = self.fetchParseUxdRx()
        if not body:
            return

        console.verbose("{0} received message data\n{1}\n".format(self.name, body))

        self.rxMsgs.append(body)


<|MERGE_RESOLUTION|>--- conflicted
+++ resolved
@@ -9,10 +9,7 @@
 import socket
 import os
 import errno
-<<<<<<< HEAD
-
-=======
->>>>>>> e1e04550
+
 from collections import deque,  Mapping
 try:
     import simplejson as json
