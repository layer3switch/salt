# -*- coding: utf-8 -*-
'''
Manage groups on Linux, OpenBSD and NetBSD
'''

# Import python libs
<<<<<<< HEAD
from __future__ import absolute_import
=======
import logging
>>>>>>> ed959405
try:
    import grp
except ImportError:
    pass

log = logging.getLogger(__name__)

# Define the module's virtual name
__virtualname__ = 'group'


def __virtual__():
    '''
    Set the user module if the kernel is Linux or OpenBSD
    '''
    if __grains__['kernel'] in ('Linux', 'OpenBSD', 'NetBSD'):
        return __virtualname__
    return False


def add(name, gid=None, system=False):
    '''
    Add the specified group

    CLI Example:

    .. code-block:: bash

        salt '*' group.add foo 3456
    '''
    cmd = 'groupadd '
    if gid:
        cmd += '-g {0} '.format(gid)
    if system and __grains__['kernel'] != 'OpenBSD':
        cmd += '-r '
    cmd += name

    ret = __salt__['cmd.run_all'](cmd, python_shell=False)

    return not ret['retcode']


def delete(name):
    '''
    Remove the named group

    CLI Example:

    .. code-block:: bash

        salt '*' group.delete foo
    '''
    ret = __salt__['cmd.run_all']('groupdel {0}'.format(name), python_shell=False)

    return not ret['retcode']


def info(name):
    '''
    Return information about a group

    CLI Example:

    .. code-block:: bash

        salt '*' group.info foo
    '''
    try:
        grinfo = grp.getgrnam(name)
    except KeyError:
        return {}
    else:
        return _format_info(grinfo)


def _format_info(data):
    '''
    Return formatted information in a pretty way.
    '''
    return {'name': data.gr_name,
            'passwd': data.gr_passwd,
            'gid': data.gr_gid,
            'members': data.gr_mem}


def getent(refresh=False):
    '''
    Return info on all groups

    CLI Example:

    .. code-block:: bash

        salt '*' group.getent
    '''
    if 'group.getent' in __context__ and not refresh:
        return __context__['group.getent']

    ret = []
    for grinfo in grp.getgrall():
        ret.append(_format_info(grinfo))
    __context__['group.getent'] = ret
    return ret


def chgid(name, gid):
    '''
    Change the gid for a named group

    CLI Example:

    .. code-block:: bash

        salt '*' group.chgid foo 4376
    '''
    pre_gid = __salt__['file.group_to_gid'](name)
    if gid == pre_gid:
        return True
    cmd = 'groupmod -g {0} {1}'.format(gid, name)
    __salt__['cmd.run'](cmd, python_shell=False)
    post_gid = __salt__['file.group_to_gid'](name)
    if post_gid != pre_gid:
        return post_gid == gid
    return False


def adduser(name, username):
    '''
    Add a user in the group.

    CLI Example:

    .. code-block:: bash

         salt '*' group.adduser foo bar

    Verifies if a valid username 'bar' as a member of an existing group 'foo',
    if not then adds it.
    '''
    on_redhat_5 = __grains__.get('os_family') == 'RedHat' and __grains__.get('osmajorrelease') == '5'

    if __grains__['kernel'] == 'Linux':
        if on_redhat_5:
            cmd = 'gpasswd -a {0} {1}'.format(username, name)
        else:
            cmd = 'gpasswd --add {0} {1}'.format(username, name)
    else:
        cmd = 'usermod -G {0} {1}'.format(name, username)

    retcode = __salt__['cmd.retcode'](cmd, python_shell=False)

    return not retcode


def deluser(name, username):
    '''
    Remove a user from the group.

    CLI Example:

    .. code-block:: bash

         salt '*' group.deluser foo bar

    Removes a member user 'bar' from a group 'foo'. If group is not present
    then returns True.
    '''
    on_redhat_5 = __grains__.get('os_family') == 'RedHat' and __grains__.get('osmajorrelease') == '5'

    grp_info = __salt__['group.info'](name)
    try:
        if username in grp_info['members']:
            if __grains__['kernel'] == 'Linux':
                if on_redhat_5:
                    cmd = 'gpasswd -d {0} {1}'.format(username, name)
                else:
                    cmd = 'gpasswd --del {0} {1}'.format(username, name)
                retcode = __salt__['cmd.retcode'](cmd, python_shell=False)
            elif __grains__['kernel'] == 'OpenBSD':
                out = __salt__['cmd.run_stdout']('id -Gn {0}'.format(username),
                                                 python_shell=False)
                cmd = 'usermod -S '
                cmd += ','.join([g for g in out.split() if g != str(name)])
                cmd += ' {0}'.format(username)
                retcode = __salt__['cmd.retcode'](cmd, python_shell=False)
            else:
                log.error('group.deluser is not yet supported on this platform')
                return False
            return not retcode
        else:
            return True
    except Exception:
        return True


def members(name, members_list):
    '''
    Replaces members of the group with a provided list.

    CLI Example:

        salt '*' group.members foo 'user1,user2,user3,...'

    Replaces a membership list for a local group 'foo'.
        foo:x:1234:user1,user2,user3,...
    '''
    on_redhat_5 = __grains__.get('os_family') == 'RedHat' and __grains__.get('osmajorrelease') == '5'

    if __grains__['kernel'] == 'Linux':
        if on_redhat_5:
            cmd = 'gpasswd -M {0} {1}'.format(members_list, name)
        else:
            cmd = 'gpasswd --members {0} {1}'.format(members_list, name)
        retcode = __salt__['cmd.retcode'](cmd, python_shell=False)
    elif __grains__['kernel'] == 'OpenBSD':
        retcode = 1
        grp_info = __salt__['group.info'](name)
        if grp_info and name in grp_info['name']:
            __salt__['cmd.run']('groupdel {0}'.format(name),
                                python_shell=False)
            __salt__['cmd.run']('groupadd -g {0} {1}'.format(
                grp_info['gid'], name), python_shell=False)
            for user in members_list.split(","):
                if user:
                    retcode = __salt__['cmd.retcode'](
                        'usermod -G {0} {1}'.format(name, user),
                        python_shell=False)
                    if not retcode == 0:
                        break
                # provided list is '': users previously deleted from group
                else:
                    retcode = 0
    else:
        log.error('group.members is not yet supported on this platform')
        return False

    return not retcode<|MERGE_RESOLUTION|>--- conflicted
+++ resolved
@@ -4,11 +4,9 @@
 '''
 
 # Import python libs
-<<<<<<< HEAD
 from __future__ import absolute_import
-=======
 import logging
->>>>>>> ed959405
+
 try:
     import grp
 except ImportError:
