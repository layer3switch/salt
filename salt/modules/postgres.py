--- conflicted
+++ resolved
@@ -31,15 +31,9 @@
     '''
     Only load this module if the psql bin exists
     '''
-<<<<<<< HEAD
     if salt.utils.which('psql'):
         return 'postgres'
     return False
-=======
-    if not salt.utils.which('psql'):
-        return False
-    return 'postgres'
->>>>>>> 5be24d1f
 
 
 def version(user=None, host=None, port=None, db=None, runas=None):
