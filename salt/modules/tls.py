--- conflicted
+++ resolved
@@ -751,12 +751,8 @@
         common name matching the certificate signing request
 
     days
-<<<<<<< HEAD
         number of days certificate is valid, Default is ``365`` (1 year)
-=======
-        number of days certificate is valid, default is 365 (1 year)
-
->>>>>>> 8fd9035c
+
     cacert_path
         absolute path to ca certificates root directory
 
@@ -765,7 +761,6 @@
         algorithm supported by OpenSSL (by EVP_get_digestbyname, specifically).
         For example, "md5" or "sha1". Default: 'sha256'
 
-<<<<<<< HEAD
     Writes out a Certificate (CERT). If the file already
     exists, the function just returns assuming the CERT already exists.
 
@@ -775,23 +770,13 @@
     If the following values were set:
 
     .. code-block:: bash
-=======
-    If the following values were set:
-
-    .. code-block:: text
->>>>>>> 8fd9035c
 
         ca.cert_base_path='/etc/pki'
         ca_name='koji'
         CN='test.egavas.org'
 
-<<<<<<< HEAD
     the resulting signed certificate would be written in the
     following location:
-=======
-    the resulting signed certificate would be written in the following
-    location:
->>>>>>> 8fd9035c
 
     .. code-block:: text
 
