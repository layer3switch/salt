# # -*- coding: utf-8 -*-
'''
Manage a GPG keychains, add keys, create keys, retrieve keys
from keyservers.  Sign, encrypt and sign & encrypt text and files.

.. versionadded:: 2015.5.0

.. note::
    The ``python-gnupg`` library and gpg binary are
    required to be installed.

'''

# Import python libs
from __future__ import absolute_import
import distutils.version  # pylint: disable=import-error,no-name-in-module
import logging
import os
import re
import time

# Import salt libs
import salt.utils
import salt.syspaths
from salt.exceptions import SaltInvocationError

# Import 3rd-party libs
import salt.ext.six as six

# Set up logging
log = logging.getLogger(__name__)

# Define the module's virtual name
__virtualname__ = 'gpg'

LETTER_TRUST_DICT = {
    'e': 'Expired',
    'q': 'Unknown',
    'n': 'Not Trusted',
    'f': 'Fully Trusted',
    'm': 'Marginally Trusted',
    'u': 'Ultimately Trusted',
    '-': 'Unknown',
}

NUM_TRUST_DICT = {
    'expired': '1',
    'unknown': '2',
    'not_trusted': '3',
    'marginally': '4',
    'fully': '5',
    'ultimately': '6',
}

INV_NUM_TRUST_DICT = {
    '1': 'Expired',
    '2': 'Unknown',
    '3': 'Not Trusted',
    '4': 'Marginally',
    '5': 'Fully Trusted',
    '6': 'Ultimately Trusted'
}

VERIFY_TRUST_LEVELS = {
    '0': 'Undefined',
    '1': 'Never',
    '2': 'Marginal',
    '3': 'Fully',
    '4': 'Ultimate'
}

HAS_LIBS = False
GPG_1_3_1 = False

try:
    import gnupg
    HAS_LIBS = True
except ImportError:
    pass


def _check_gpg():
    '''
    Looks to see if gpg binary is present on the system.
    '''
    # Get the path to the gpg binary.
    return salt.utils.which('gpg')


def __virtual__():
    '''
    Makes sure that python-gnupg and gpg are available.
    '''
    if _check_gpg() and HAS_LIBS:
        gnupg_version = distutils.version.LooseVersion(gnupg.__version__)
        if gnupg_version >= '1.3.1':
            global GPG_1_3_1
            GPG_1_3_1 = True
        return __virtualname__
    return False


def _create_gpg(user=None, gnupghome=None):
    '''
    Create the GPG object
    '''
    if not user:
        user = __salt__['config.option']('user')

    if user == 'salt':
        if gnupghome:
            homeDir = gnupghome
        else:
            homeDir = os.path.join(salt.syspaths.CONFIG_DIR, 'gpgkeys')
    else:
        if gnupghome:
            homeDir = gnupghome
        else:
            userinfo = __salt__['user.info'](user)
            if userinfo:
                homeDir = '{0}/.gnupg'.format(userinfo['home'])
            else:
                raise SaltInvocationError('User does not exist')

    if GPG_1_3_1:
        gpg = gnupg.GPG(homedir='{0}'.format(homeDir))
    else:
        gpg = gnupg.GPG(gnupghome='{0}'.format(homeDir))
    return gpg


def _list_keys(user=None, gnupghome=None, secret=False):
    '''
    Helper function for Listing keys
    '''
    gpg = _create_gpg(user, gnupghome)
    _keys = gpg.list_keys(secret)
    return _keys


def _search_keys(text, keyserver, user=None):
    '''
    Helper function for searching keys from keyserver
    '''
    gpg = _create_gpg(user)
    if keyserver:
        _keys = gpg.search_keys(text, keyserver)
    else:
        _keys = gpg.search_keys(text)
    return _keys


def search_keys(text, keyserver=None, user=None):
    '''
    Search keys from keyserver

    text
        Text to search the keyserver for, e.g. email address, keyID or fingerprint.

    keyserver
        Keyserver to use for searching for GPG keys, defaults to pgp.mit.edu

    user
        Which user's keychain to access, defaults to user Salt is running as.  Passing
        the user as 'salt' will set the GPG home directory to /etc/salt/gpgkeys.

    CLI Example:

    .. code-block:: bash

        salt '*' gpg.search_keys user@example.com

        salt '*' gpg.search_keys user@example.com keyserver=keyserver.ubuntu.com

        salt '*' gpg.search_keys user@example.com keyserver=keyserver.ubuntu.com user=username

    '''
    if GPG_1_3_1:
        raise SaltInvocationError('The search_keys function is not support with this version of python-gnupg.')
    else:
        if not keyserver:
            keyserver = 'pgp.mit.edu'

        _keys = []
        for _key in _search_keys(text, keyserver, user):
            tmp = {}
            tmp['keyid'] = _key['keyid']
            tmp['uids'] = _key['uids']
            if 'expires' in _key:
                if _key['expires']:
                    tmp['expires'] = time.strftime('%Y-%m-%d',
                                                   time.localtime(float(_key['expires'])))
            if 'date' in _key:
                if _key['date']:
                    tmp['created'] = time.strftime('%Y-%m-%d',
                                                   time.localtime(float(_key['date'])))
            if 'length' in _key:
                tmp['keyLength'] = _key['length']
            _keys.append(tmp)
        return _keys


def list_keys(user=None, gnupghome=None):
    '''
    List keys in GPG keychain

    user
        Which user's keychain to access, defaults to user Salt is running as.  Passing
        the user as 'salt' will set the GPG home directory to /etc/salt/gpgkeys.

    gnupghome
        Specify the location where GPG related files are stored.

    CLI Example:

    .. code-block:: bash

        salt '*' gpg.list_keys

    '''
    _keys = []
    for _key in _list_keys(user, gnupghome):
        tmp = {}
        tmp['keyid'] = _key['keyid']
        tmp['fingerprint'] = _key['fingerprint']
        tmp['uids'] = _key['uids']
        if 'expires' in _key:
            if _key['expires']:
                tmp['expires'] = time.strftime('%Y-%m-%d',
                                               time.localtime(float(_key['expires'])))
        if 'date' in _key:
            if _key['date']:
                tmp['created'] = time.strftime('%Y-%m-%d',
                                               time.localtime(float(_key['date'])))
        if 'length' in _key:
            tmp['keyLength'] = _key['length']
        if 'ownertrust' in _key:
            if _key['ownertrust']:
                tmp['ownerTrust'] = LETTER_TRUST_DICT[_key['ownertrust']]
        if 'trust' in _key:
            if _key['trust']:
                tmp['trust'] = LETTER_TRUST_DICT[_key['trust']]
        _keys.append(tmp)
    return _keys


def list_secret_keys(user=None, gnupghome=None):
    '''
    List secret keys in GPG keychain

    user
        Which user's keychain to access, defaults to user Salt is running as.  Passing
        the user as 'salt' will set the GPG home directory to /etc/salt/gpgkeys.

    gnupghome
        Specify the location where GPG related files are stored.

    CLI Example:

    .. code-block:: bash

        salt '*' gpg.list_secret_keys
    '''
    _keys = []
    for _key in _list_keys(user, gnupghome, secret=True):
        tmp = {}
        tmp['keyid'] = _key['keyid']
        tmp['fingerprint'] = _key['fingerprint']
        tmp['uids'] = _key['uids']
        if 'expires' in _key:
            if _key['expires']:
                tmp['expires'] = time.strftime('%Y-%m-%d',
                                               time.localtime(float(_key['expires'])))
        if 'date' in _key:
            if _key['date']:
                tmp['created'] = time.strftime('%Y-%m-%d',
                                               time.localtime(float(_key['date'])))
        if 'length' in _key:
            tmp['keyLength'] = _key['length']
        if 'ownertrust' in _key:
            if _key['ownertrust']:
                tmp['ownerTrust'] = LETTER_TRUST_DICT[_key['ownertrust']]
        if 'trust' in _key:
            if _key['trust']:
                tmp['trust'] = LETTER_TRUST_DICT[_key['trust']]
        _keys.append(tmp)
    return _keys


def create_key(key_type='RSA',
               key_length=1024,
               name_real='Autogenerated Key',
               name_comment='Generated by SaltStack',
               name_email=None,
               subkey_type=None,
               subkey_length=None,
               expire_date=None,
               use_passphrase=False,
               user=None,
               gnupghome=None):
    '''
    Create a key in the GPG keychain

    .. note::

        GPG key generation requires *a lot* of entropy and randomness.
        Difficult to do over a remote connection, consider having
        another process available which is generating randomness for
        the machine.  Also especially difficult on virtual machines,
        consider the `rng-tools
        <http://www.gnu.org/software/hurd/user/tlecarrour/rng-tools.html>`_
        package.

        The create_key process takes awhile so increasing the timeout
        may be necessary, e.g. -t 15.

    key_type
        The type of the primary key to generate. It must be capable of signing.
        'RSA' or 'DSA'.

    key_length
        The length of the primary key in bits.

    name_real
        The real name of the user identity which is represented by the key.

    name_comment
        A comment to attach to the user id.

    name_email
        An email address for the user.

    subkey_type
        The type of the secondary key to generate.

    subkey_length
        The length of the secondary key in bits.

    expire_date
        The expiration date for the primary and any secondary key.
        You can specify an ISO date, A number of days/weeks/months/years,
        an epoch value, or 0 for a non-expiring key.

    use_passphrase
        Whether to use a passphrase with the signing key.  Passphrase is received from pillar.

    user
        Which user's keychain to access, defaults to user Salt is running as.  Passing
        the user as 'salt' will set the GPG home directory to /etc/salt/gpgkeys.

    gnupghome
        Specify the location where GPG related files are stored.

    CLI Example:

    .. code-block:: bash

        salt -t 15 '*' gpg.create_key

    '''
    ret = {
           'res': True,
           'fingerprint': '',
           'message': ''
          }

    create_params = {'key_type': key_type,
                     'key_length': key_length,
                     'name_real': name_real,
                     'name_comment': name_comment,
                     }

    gpg = _create_gpg(user, gnupghome)

    if name_email:
        create_params['name_email'] = name_email

    if subkey_type:
        create_params['subkey_type'] = subkey_type

    if subkey_length:
        create_params['subkey_length'] = subkey_length

    if expire_date:
        create_params['expire_date'] = expire_date

    if use_passphrase:
        gpg_passphrase = __salt__['pillar.item']('gpg_passphrase')
        if not gpg_passphrase:
            ret['res'] = False
            ret['message'] = "gpg_passphrase not available in pillar."
            return ret
        else:
            create_params['passphrase'] = gpg_passphrase

    input_data = gpg.gen_key_input(**create_params)

    key = gpg.gen_key(input_data)
    if key.fingerprint:
        ret['fingerprint'] = key.fingerprint
        ret['message'] = 'GPG key pair successfully generated.'
    else:
        ret['res'] = False
        ret['message'] = 'Unable to generate GPG key pair.'
    return ret


def delete_key(keyid=None,
               fingerprint=None,
               delete_secret=False,
               user=None,
               gnupghome=None):
    '''
    Get a key from the GPG keychain

    keyid
        The keyid of the key to be deleted.

    fingerprint
        The fingerprint of the key to be deleted.

    delete_secret
        Whether to delete a corresponding secret key prior to deleting the public key.
        Secret keys must be deleted before deleting any corresponding public keys.

    user
        Which user's keychain to access, defaults to user Salt is running as.  Passing
        the user as 'salt' will set the GPG home directory to /etc/salt/gpgkeys.

    gnupghome
        Specify the location where GPG related files are stored.

    CLI Example:

    .. code-block:: bash

        salt '*' gpg.delete_key keyid=3FAD9F1E

        salt '*' gpg.delete_key fingerprint=53C96788253E58416D20BCD352952C84C3252192

        salt '*' gpg.delete_key keyid=3FAD9F1E user=username

        salt '*' gpg.delete_key keyid=3FAD9F1E user=username delete_secret=True

    '''
    ret = {
           'res': True,
           'message': ''
          }

    if fingerprint and keyid:
        ret['res'] = False
        ret['message'] = 'Only specify one argument, fingerprint or keyid'
        return ret

    if not fingerprint and not keyid:
        ret['res'] = False
        ret['message'] = 'Required argument, fingerprint or keyid'
        return ret

    gpg = _create_gpg(user, gnupghome)
    key = get_key(keyid, fingerprint, user)
    if key:
        fingerprint = key['fingerprint']
        skey = get_secret_key(keyid, fingerprint, user)
        if skey and not delete_secret:
            ret['res'] = False
            ret['message'] = 'Secret key exists, delete first or pass delete_secret=True.'
            return ret
        elif skey and delete_secret:
            # Delete the secret key
            if str(gpg.delete_keys(fingerprint, True)) == 'ok':
                ret['message'] = 'Secret key for {0} deleted\n'.format(fingerprint)
        # Delete the public key
        if str(gpg.delete_keys(fingerprint)) == 'ok':
            ret['message'] += 'Public key for {0} deleted'.format(fingerprint)
        ret['res'] = True
        return ret
    else:
        ret['res'] = False
        ret['message'] = 'Key not available in keychain.'
        return ret


def get_key(keyid=None, fingerprint=None, user=None, gnupghome=None):
    '''
    Get a key from the GPG keychain

    keyid
        The keyid of the key to be retrieved.

    fingerprint
        The fingerprint of the key to be retrieved.

    user
        Which user's keychain to access, defaults to user Salt is running as.  Passing
        the user as 'salt' will set the GPG home directory to /etc/salt/gpgkeys.

    gnupghome
        Specify the location where GPG related files are stored.

    CLI Example:

    .. code-block:: bash

        salt '*' gpg.get_key keyid=3FAD9F1E

        salt '*' gpg.get_key fingerprint=53C96788253E58416D20BCD352952C84C3252192

        salt '*' gpg.get_key keyid=3FAD9F1E user=username

    '''
    tmp = {}
    for _key in _list_keys(user, gnupghome):
        if _key['fingerprint'] == fingerprint or _key['keyid'] == keyid:
            tmp['keyid'] = _key['keyid']
            tmp['fingerprint'] = _key['fingerprint']
            tmp['uids'] = _key['uids']
            if 'expires' in _key:
                if _key['expires']:
                    tmp['expires'] = time.strftime('%Y-%m-%d',
                                                   time.localtime(float(_key['expires'])))
            if 'date' in _key:
                if _key['date']:
                    tmp['created'] = time.strftime('%Y-%m-%d',
                                                   time.localtime(float(_key['date'])))
            if 'length' in _key:
                tmp['keyLength'] = _key['length']
            if 'ownertrust' in _key:
                if _key['ownertrust']:
                    tmp['ownerTrust'] = LETTER_TRUST_DICT[_key['ownertrust']]
            if 'trust' in _key:
                if _key['trust']:
                    tmp['trust'] = LETTER_TRUST_DICT[_key['trust']]
    if not tmp:
        return False
    else:
        return tmp


def get_secret_key(keyid=None, fingerprint=None, user=None, gnupghome=None):
    '''
    Get a key from the GPG keychain

    keyid
        The keyid of the key to be retrieved.

    fingerprint
        The fingerprint of the key to be retrieved.

    user
        Which user's keychain to access, defaults to user Salt is running as.  Passing
        the user as 'salt' will set the GPG home directory to /etc/salt/gpgkeys.

    gnupghome
        Specify the location where GPG related files are stored.

    CLI Example:

    .. code-block:: bash

        salt '*' gpg.get_secret_key keyid=3FAD9F1E

        salt '*' gpg.get_secret_key fingerprint=53C96788253E58416D20BCD352952C84C3252192

        salt '*' gpg.get_secret_key keyid=3FAD9F1E user=username


    '''
    tmp = {}
    for _key in _list_keys(user, gnupghome, secret=True):
        if _key['fingerprint'] == fingerprint or _key['keyid'] == keyid:
            tmp['keyid'] = _key['keyid']
            tmp['fingerprint'] = _key['fingerprint']
            tmp['uids'] = _key['uids']
            if 'expires' in _key:
                if _key['expires']:
                    tmp['expires'] = time.strftime('%Y-%m-%d',
                                                   time.localtime(float(_key['expires'])))
            if 'date' in _key:
                if _key['date']:
                    tmp['created'] = time.strftime('%Y-%m-%d',
                                                   time.localtime(float(_key['date'])))
            if 'length' in _key:
                tmp['keyLength'] = _key['length']
            if 'ownertrust' in _key:
                if _key['ownertrust']:
                    tmp['ownerTrust'] = LETTER_TRUST_DICT[_key['ownertrust']]
            if 'trust' in _key:
                if _key['trust']:
                    tmp['trust'] = LETTER_TRUST_DICT[_key['trust']]
    if not tmp:
        return False
    else:
        return tmp


def import_key(user=None,
               text=None,
               filename=None,
               gnupghome=None):
    '''
    Import a key from text or file

    user
        Which user's keychain to access, defaults to user Salt is running as.  Passing
        the user as 'salt' will set the GPG home directory to /etc/salt/gpgkeys.

    text
        The text containing to import.

    filename
        The filename containing the key to import.

    gnupghome
        Specify the location where GPG related files are stored.

    CLI Example:

    .. code-block:: bash

        salt '*' gpg.import_key text='-----BEGIN PGP PUBLIC KEY BLOCK-----\n ... -----END PGP PUBLIC KEY BLOCK-----'
        salt '*' gpg.import_key filename='/path/to/public-key-file'
    '''
    ret = {
           'res': True,
           'message': ''
          }

    gpg = _create_gpg(user, gnupghome)

    if not text and not filename:
        raise SaltInvocationError('filename or text must be passed.')

    if filename:
        try:
            with salt.utils.flopen(filename, 'rb') as _fp:
                lines = _fp.readlines()
                text = ''.join(lines)
        except IOError:
            raise SaltInvocationError('filename does not exist.')

<<<<<<< HEAD
    import_result = gpg.import_keys(text)
    counts = import_result.counts
    log.debug('imported_data {0}'.format(list(import_result.__dict__.keys())))
    log.debug('imported_data {0}'.format(counts))

    if counts.get('imported') or counts.get('imported_rsa'):
        ret['message'] = 'Successfully imported key(s).'
    elif counts.get('unchanged'):
        ret['message'] = 'Key(s) already exist in keychain.'
    elif counts.get('not_imported'):
        ret['res'] = False
        ret['message'] = 'Unable to import key.'
    elif not counts.get('count'):
        ret['res'] = False
        ret['message'] = 'Unable to import key.'

=======
    imported_data = gpg.import_keys(text)

    # include another check for Salt unit tests
    gnupg_version = distutils.version.LooseVersion(gnupg.__version__)
    if gnupg_version >= '1.3.1':
        counts = imported_data.counts
        if counts.get('imported') or counts.get('imported_rsa'):
            ret['message'] = 'Successfully imported key(s).'
        elif counts.get('unchanged'):
            ret['message'] = 'Key(s) already exist in keychain.'
        elif counts.get('not_imported'):
            ret['res'] = False
            ret['message'] = 'Unable to import key.'
        elif not counts.get('count'):
            ret['res'] = False
            ret['message'] = 'Unable to import key.'
    else:
        if imported_data.imported or imported_data.imported_rsa:
            ret['message'] = 'Successfully imported key(s).'
        elif imported_data.unchanged:
            ret['message'] = 'Key(s) already exist in keychain.'
        elif imported_data.not_imported:
            ret['res'] = False
            ret['message'] = 'Unable to import key.'
        elif not imported_data.count:
            ret['res'] = False
            ret['message'] = 'Unable to import key.'
>>>>>>> 6d73b263
    return ret


def export_key(keyids=None, secret=False, user=None, gnupghome=None):
    '''
    Export a key from the GPG keychain

    keyids
        The keyid(s) of the key(s) to be exported.  Can be specified as a comma
        separated string or a list.  Anything which GnuPG itself accepts to
        identify a key - for example, the keyid or the fingerprint could be used.

    secret
        Export the secret key identified by the keyid information passed.

    user
        Which user's keychain to access, defaults to user Salt is running as.  Passing
        the user as 'salt' will set the GPG home directory to /etc/salt/gpgkeys.

    gnupghome
        Specify the location where GPG related files are stored.

    CLI Example:

    .. code-block:: bash

        salt '*' gpg.export_key keyids=3FAD9F1E

        salt '*' gpg.export_key keyids=3FAD9F1E secret=True

        salt '*' gpg.export_key keyid="['3FAD9F1E','3FBD8F1E']" user=username

    '''
    gpg = _create_gpg(user, gnupghome)

    if isinstance(keyids, six.string_types):
        keyids = keyids.split(',')
    return gpg.export_keys(keyids, secret)


def receive_keys(keyserver=None, keys=None, user=None, gnupghome=None):
    '''
    Receive key(s) from keyserver and add them to keychain

    keyserver
        Keyserver to use for searching for GPG keys, defaults to pgp.mit.edu

    keys
        The keyID(s) to retrieve from the keyserver.  Can be specified as a comma
        separated string or a list.

    user
        Which user's keychain to access, defaults to user Salt is running as.  Passing
        the user as 'salt' will set the GPG home directory to /etc/salt/gpgkeys.

    CLI Example:

    .. code-block:: bash

        salt '*' gpg.receive_key keys='3FAD9F1E'

        salt '*' gpg.receive_key keys="['3FAD9F1E','3FBD9F2E']"

        salt '*' gpg.receive_key keys=3FAD9F1E user=username
    '''
    ret = {
           'res': True,
           'changes': {},
           'message': []
          }

    gpg = _create_gpg(user, gnupghome)

    if not keyserver:
        keyserver = 'pgp.mit.edu'

    if isinstance(keys, six.string_types):
        keys = keys.split(',')

    recv_data = gpg.recv_keys(keyserver, *keys)
    for result in recv_data.results:
        if 'ok' in result:
            if result['ok'] == '1':
                ret['message'].append('Key {0} added to keychain'.format(result['fingerprint']))
            elif result['ok'] == '0':
                ret['message'].append('Key {0} already exists in keychain'.format(result['fingerprint']))
        elif 'problem' in result:
            ret['message'].append('Unable to add key to keychain')
    return ret


def trust_key(keyid=None,
              fingerprint=None,
              trust_level=None,
              user=None):
    '''
    Set the trust level for a key in GPG keychain

    keyid
        The keyid of the key to set the trust level for.

    fingerprint
        The fingerprint of the key to set the trust level for.

    trust_level
        The trust level to set for the specified key, must be one
        of the following:
        expired, unknown, not_trusted, marginally, fully, ultimately

    user
        Which user's keychain to access, defaults to user Salt is running as.  Passing
        the user as 'salt' will set the GPG home directory to /etc/salt/gpgkeys.

    CLI Example:

    .. code-block:: bash

        salt '*' gpg.trust_key keyid='3FAD9F1E' trust_level='marginally'
        salt '*' gpg.trust_key fingerprint='53C96788253E58416D20BCD352952C84C3252192' trust_level='not_trusted'
        salt '*' gpg.trust_key keys=3FAD9F1E trust_level='ultimately' user='username'
    '''
    ret = {
           'res': True,
           'message': ''
          }

    _VALID_TRUST_LEVELS = ['expired', 'unknown',
                           'not_trusted', 'marginally',
                           'fully', 'ultimately']

    if fingerprint and keyid:
        ret['res'] = False
        ret['message'] = 'Only specify one argument, fingerprint or keyid'
        return ret

    if not fingerprint:
        if keyid:
            key = get_key(keyid)
            if key:
                if 'fingerprint' not in key:
                    ret['res'] = False
                    ret['message'] = 'Fingerprint not found for keyid {0}'.format(keyid)
                    return ret
                fingerprint = key['fingerprint']
            else:
                ret['res'] = False
                ret['message'] = 'KeyID {0} not in GPG keychain'.format(keyid)
                return ret
        else:
            ret['res'] = False
            ret['message'] = 'Required argument, fingerprint or keyid'
            return ret

    if trust_level not in _VALID_TRUST_LEVELS:
        return 'ERROR: Valid trust levels - {0}'.format(','.join(_VALID_TRUST_LEVELS))

    cmd = 'echo {0}:{1} | {2} --import-ownertrust'.format(fingerprint,
                                                          NUM_TRUST_DICT[trust_level],
                                                          _check_gpg())
    _user = user
    if user == 'salt':
        homeDir = os.path.join(salt.syspaths.CONFIG_DIR, 'gpgkeys')
        cmd = '{0} --homedir {1}'.format(cmd, homeDir)
        _user = 'root'
    res = __salt__['cmd.run_all'](cmd, runas=_user)

    if not res['retcode'] == 0:
        ret['res'] = False
        ret['message'] = res['stderr']
    else:
        if res['stderr']:
            _match = re.findall(r'\d', res['stderr'])
            if len(_match) == 2:
                ret['fingerprint'] = fingerprint
                ret['message'] = 'Changing ownership trust from {0} to {1}.'.format(
                                                                                    INV_NUM_TRUST_DICT[_match[0]],
                                                                                    INV_NUM_TRUST_DICT[_match[1]]
                                                                                  )
            else:
                ret['fingerprint'] = fingerprint
                ret['message'] = 'Setting ownership trust to {0}.'.format(INV_NUM_TRUST_DICT[_match[0]])
        else:
            ret['message'] = res['stderr']
    return ret


def sign(user=None,
         keyid=None,
         text=None,
         filename=None,
         output=None,
         use_passphrase=False,
         gnupghome=None):
    '''
    Sign message or file

    user
        Which user's keychain to access, defaults to user Salt is running as.  Passing
        the user as 'salt' will set the GPG home directory to /etc/salt/gpgkeys.

    keyid
        The keyid of the key to set the trust level for, defaults to
        first key in the secret keyring.

    text
        The text to sign.

    filename
        The filename to sign.

    output
        The filename where the signed file will be written, default is standard out.

    use_passphrase
        Whether to use a passphrase with the signing key.  Passphrase is received from pillar.

    gnupghome
        Specify the location where GPG related files are stored.

    CLI Example:

    .. code-block:: bash

        salt '*' gpg.sign text='Hello there.  How are you?'

        salt '*' gpg.sign filename='/path/to/important.file'

        salt '*' gpg.sign filename='/path/to/important.file' use_pasphrase=True

    '''
    gpg = _create_gpg(user, gnupghome)
    if use_passphrase:
        gpg_passphrase = __salt__['pillar.item']('gpg_passphrase')
        if not gpg_passphrase:
            raise SaltInvocationError('gpg_passphrase not available in pillar.')
    else:
        gpg_passphrase = None

    # Check for at least one secret key to sign with

    gnupg_version = distutils.version.LooseVersion(gnupg.__version__)
    if text:
        if gnupg_version >= '1.3.1':
            signed_data = gpg.sign(text, default_key=keyid, passphrase=gpg_passphrase)
        else:
            signed_data = gpg.sign(text, keyid=keyid, passphrase=gpg_passphrase)
    elif filename:
        with salt.utils.flopen(filename, 'rb') as _fp:
            if gnupg_version >= '1.3.1':
                signed_data = gpg.sign(text, default_key=keyid, passphrase=gpg_passphrase)
            else:
                signed_data = gpg.sign_file(_fp, keyid=keyid, passphrase=gpg_passphrase)
        if output:
            with salt.utils.flopen(output, 'w') as fout:
                fout.write(signed_data.data)
    else:
        raise SaltInvocationError('filename or text must be passed.')
    return signed_data.data


def verify(text=None,
           user=None,
           filename=None,
           gnupghome=None):
    '''
    Verify a message or file

    text
        The text to verify.

    filename
        The filename to verify.

    user
        Which user's keychain to access, defaults to user Salt is running as.  Passing
        the user as 'salt' will set the GPG home directory to /etc/salt/gpgkeys.

    gnupghome
        Specify the location where GPG related files are stored.

    CLI Example:

    .. code-block:: bash

        salt '*' gpg.verify text='Hello there.  How are you?'

        salt '*' gpg.verify filename='/path/to/important.file'

        salt '*' gpg.verify filename='/path/to/important.file' use_pasphrase=True

    '''
    gpg = _create_gpg(user)

    if text:
        verified = gpg.verify(text)
    elif filename:
        with salt.utils.flopen(filename, 'rb') as _fp:
            verified = gpg.verify_file(_fp)
    else:
        raise SaltInvocationError('filename or text must be passed.')

    ret = {}
    if verified.trust_level is not None:
        ret['res'] = True
        ret['username'] = verified.username
        ret['key_id'] = verified.key_id
        ret['trust_level'] = VERIFY_TRUST_LEVELS[str(verified.trust_level)]
        ret['message'] = 'The signature is verified.'
    else:
        ret['res'] = False
        ret['message'] = 'The signature could not be verified.'
    return ret


def encrypt(user=None,
            recipients=None,
            text=None,
            filename=None,
            output=None,
            sign=None,
            use_passphrase=False,
            gnupghome=None,
            bare=False):
    '''
    Encrypt a message or file

    user
        Which user's keychain to access, defaults to user Salt is running as.  Passing
        the user as 'salt' will set the GPG home directory to /etc/salt/gpgkeys.

    recipients
        The fingerprints for those recipient whom the data is being encrypted for.

    text
        The text to encrypt.

    filename
        The filename to encrypt.

    output
        The filename where the signed file will be written, default is standard out.

    sign
        Whether to sign, in addition to encrypt, the data.  True to use default key or fingerprint
        to specify a different key to sign with.

    use_passphrase
        Whether to use a passphrase with the signing key.  Passphrase is received from pillar.

    gnupghome
        Specify the location where GPG related files are stored.

    bare
        If True, return the (armored) encrypted block as a string without the
        standard comment/res dict

    CLI Example:

    .. code-block:: bash

        salt '*' gpg.encrypt text='Hello there.  How are you?'

        salt '*' gpg.encrypt filename='/path/to/important.file'

        salt '*' gpg.encrypt filename='/path/to/important.file' use_pasphrase=True

    '''
    ret = {
        'res': True,
        'comment': ''
    }
    gpg = _create_gpg(user, gnupghome)

    if use_passphrase:
        gpg_passphrase = __salt__['pillar.item']('gpg_passphrase')
        if not gpg_passphrase:
            raise SaltInvocationError('gpg_passphrase not available in pillar.')
        gpg_passphrase = gpg_passphrase['gpg_passphrase']
    else:
        gpg_passphrase = None

    if text:
        result = gpg.encrypt(text, recipients, passphrase=gpg_passphrase)
    elif filename:
        if GPG_1_3_1:
            # This version does not allows us to encrypt using the
            # file stream # have to read in the contents and encrypt.
            with salt.utils.flopen(filename, 'rb') as _fp:
                _contents = _fp.read()
            result = gpg.encrypt(_contents, recipients, passphrase=gpg_passphrase, output=output)
        else:
            # This version allows to encrypt using the stream
            with salt.utils.flopen(filename, 'rb') as _fp:
                if output:
                    result = gpg.encrypt_file(_fp, recipients, passphrase=gpg_passphrase, output=output, sign=sign)
                else:
                    result = gpg.encrypt_file(_fp, recipients, passphrase=gpg_passphrase, sign=sign)
    else:
        raise SaltInvocationError('filename or text must be passed.')

    if result.ok:
        if not bare:
            if output:
                ret['comment'] = 'Encrypted data has been written to {0}'.format(output)
            else:
                ret['comment'] = result.data
        else:
            ret = result.data
    else:
        if not bare:
            ret['res'] = False
            ret['comment'] = '{0}.\nPlease check the salt-minion log.'.format(result.status)
        else:
            ret = False
        log.error(result.stderr)
    return ret


def decrypt(user=None,
            text=None,
            filename=None,
            output=None,
            use_passphrase=False,
            gnupghome=None,
            bare=False):
    '''
    Decrypt a message or file

    user
        Which user's keychain to access, defaults to user Salt is running as.  Passing
        the user as 'salt' will set the GPG home directory to /etc/salt/gpgkeys.

    text
        The encrypted text to decrypt.

    filename
        The encrypted filename to decrypt.

    output
        The filename where the decrypted data will be written, default is standard out.

    use_passphrase
        Whether to use a passphrase with the signing key.  Passphrase is received from pillar.

    gnupghome
        Specify the location where GPG related files are stored.

    bare
        If True, return the (armored) decrypted block as a string without the
        standard comment/res dict

    CLI Example:

    .. code-block:: bash

        salt '*' gpg.decrypt filename='/path/to/important.file.gpg'

        salt '*' gpg.decrypt filename='/path/to/important.file.gpg' use_pasphrase=True


    '''
    ret = {
        'res': True,
        'comment': ''
    }
    gpg = _create_gpg(user, gnupghome)
    if use_passphrase:
        gpg_passphrase = __salt__['pillar.item']('gpg_passphrase')
        if not gpg_passphrase:
            raise SaltInvocationError('gpg_passphrase not available in pillar.')
        gpg_passphrase = gpg_passphrase['gpg_passphrase']
    else:
        gpg_passphrase = None

    if text:
        result = gpg.decrypt(text, passphrase=gpg_passphrase)
    elif filename:
        with salt.utils.flopen(filename, 'rb') as _fp:
            if output:
                result = gpg.decrypt_file(_fp, passphrase=gpg_passphrase, output=output)
            else:
                result = gpg.decrypt_file(_fp, passphrase=gpg_passphrase)
    else:
        raise SaltInvocationError('filename or text must be passed.')

    if result.ok:
        if not bare:
            if output:
                ret['comment'] = 'Decrypted data has been written to {0}'.format(output)
            else:
                ret['comment'] = result.data
        else:
            ret = result.data
    else:
        if not bare:
            ret['res'] = False
            ret['comment'] = '{0}.\nPlease check the salt-minion log.'.format(result.status)
        else:
            ret = False

        log.error(result.stderr)

    return ret<|MERGE_RESOLUTION|>--- conflicted
+++ resolved
@@ -640,29 +640,14 @@
         except IOError:
             raise SaltInvocationError('filename does not exist.')
 
-<<<<<<< HEAD
-    import_result = gpg.import_keys(text)
-    counts = import_result.counts
-    log.debug('imported_data {0}'.format(list(import_result.__dict__.keys())))
-    log.debug('imported_data {0}'.format(counts))
-
-    if counts.get('imported') or counts.get('imported_rsa'):
-        ret['message'] = 'Successfully imported key(s).'
-    elif counts.get('unchanged'):
-        ret['message'] = 'Key(s) already exist in keychain.'
-    elif counts.get('not_imported'):
-        ret['res'] = False
-        ret['message'] = 'Unable to import key.'
-    elif not counts.get('count'):
-        ret['res'] = False
-        ret['message'] = 'Unable to import key.'
-
-=======
     imported_data = gpg.import_keys(text)
 
     # include another check for Salt unit tests
     gnupg_version = distutils.version.LooseVersion(gnupg.__version__)
     if gnupg_version >= '1.3.1':
+        GPG_1_3_1 = True
+
+    if GPG_1_3_1:
         counts = imported_data.counts
         if counts.get('imported') or counts.get('imported_rsa'):
             ret['message'] = 'Successfully imported key(s).'
@@ -685,7 +670,6 @@
         elif not imported_data.count:
             ret['res'] = False
             ret['message'] = 'Unable to import key.'
->>>>>>> 6d73b263
     return ret
 
 
