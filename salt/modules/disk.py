--- conflicted
+++ resolved
@@ -598,13 +598,9 @@
     .. versionadded:: Boron
 
     CLI Example:
-<<<<<<< HEAD
-    .. code-block:: bash
-=======
-
-    .. code-block:: bash
-
->>>>>>> e1960960
+
+    .. code-block:: bash
+
         salt '*' disk.iostat 1 5 disks=sda
     '''
     if salt.utils.is_linux():
