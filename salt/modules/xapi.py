--- conflicted
+++ resolved
@@ -11,14 +11,10 @@
 
 import os
 import sys
-<<<<<<< HEAD
-from contextlib import contextmanager
+import contextlib
 
 import salt.utils
 
-=======
-import contextlib
->>>>>>> 1e50ec05
 # This module has only been tested on Debian GNU/Linux and NetBSD, it
 # probably needs more path appending for other distributions.
 # The path to append is the path to python Xen libraries, where resides
