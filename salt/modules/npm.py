# -*- coding: utf-8 -*-
'''
Manage and query NPM packages.
'''
from __future__ import absolute_import
try:
    from shlex import quote as _cmd_quote  # pylint: disable=E0611
except ImportError:
    from pipes import quote as _cmd_quote

# Import python libs
import json
import logging
import distutils.version  # pylint: disable=import-error,no-name-in-module

# Import salt libs
import salt.utils
import salt.modules.cmdmod
from salt.exceptions import CommandExecutionError


log = logging.getLogger(__name__)

# Function alias to make sure not to shadow built-in's
__func_alias__ = {
    'list_': 'list'
}


def __virtual__():
    '''
    Only work when npm is installed.
    '''
    try:
        if salt.utils.which('npm') is not None:
            _check_valid_version()
            return True
        else:
            return (False, 'npm execution module could not be loaded '
                           'because the npm binary could not be located')
    except CommandExecutionError as exc:
        return (False, str(exc))


def _check_valid_version():
    '''
    Check the version of npm to ensure this module will work. Currently
    npm must be at least version 1.2.
    '''
    # pylint: disable=no-member
    npm_version = distutils.version.LooseVersion(
        salt.modules.cmdmod.run('npm --version', python_shell=True))
    valid_version = distutils.version.LooseVersion('1.2')
    # pylint: enable=no-member
    if npm_version < valid_version:
        raise CommandExecutionError(
            '\'npm\' is not recent enough({0} < {1}). Please Upgrade.'.format(
                npm_version, valid_version
            )
        )


def install(pkg=None,
            pkgs=None,
            dir=None,
            runas=None,
            registry=None,
            env=None,
<<<<<<< HEAD
            silent=True,
            dry_run=False):
=======
            dry_run=False,
            silent=True):
>>>>>>> 4b0d9357
    '''
    Install an NPM package.

    If no directory is specified, the package will be installed globally. If
    no package is specified, the dependencies (from package.json) of the
    package in the given directory will be installed.

    pkg
        A package name in any format accepted by NPM, including a version
        identifier

    pkgs
        A list of package names in the same format as the ``name`` parameter

        .. versionadded:: 2014.7.0

    dir
        The target directory in which to install the package, or None for
        global installation

    runas
        The user to run NPM with

    registry
        The NPM registry to install the package from.

        .. versionadded:: 2014.7.0

    env
        Environment variables to set when invoking npm. Uses the same ``env``
        format as the :py:func:`cmd.run <salt.modules.cmdmod.run>` execution
        function.

        .. versionadded:: 2014.7.0

    silent
        Whether or not to run NPM install with --silent flag.

        .. versionadded:: Boron

    dry_run
        Whether or not to run NPM install with --dry-run flag.

        .. versionadded:: 2015.8.4

    silent
        Wether or not to run NPM install with --silent flag.

        .. versionadded:: 2015.8.5

    CLI Example:

    .. code-block:: bash

        salt '*' npm.install coffee-script

        salt '*' npm.install coffee-script@1.0.1

    '''
    # Protect against injection
    if pkg:
        pkg = _cmd_quote(pkg)
    if pkgs:
        pkg_list = []
        for item in pkgs:
            pkg_list.append(_cmd_quote(item))
        pkgs = pkg_list
    if registry:
        registry = _cmd_quote(registry)

    cmd = ['npm', 'install']
    if silent:
        cmd.append('--silent')
    cmd.append('--json')

    if dir is None:
        cmd.append(' --global')

    if registry:
        cmd.append(' --registry="{0}"'.format(registry))

    if dry_run:
        cmd.append('--dry-run')

    if pkg:
        cmd.append(pkg)
    elif pkgs:
        cmd.extend(pkgs)

    if env is None:
        env = {}

    if runas:
        uid = salt.utils.get_uid(runas)
        if uid:
            env.update({'SUDO_UID': b'{0}'.format(uid), 'SUDO_USER': b''})

    cmd = ' '.join(cmd)
    result = __salt__['cmd.run_all'](cmd, python_shell=True, cwd=dir, runas=runas, env=env)

    if result['retcode'] != 0:
        raise CommandExecutionError(result['stderr'])

    # npm >1.2.21 is putting the output to stderr even though retcode is 0
    npm_output = result['stdout'] or result['stderr']
    try:
        return json.loads(npm_output)
    except ValueError:
        # Not JSON! Try to coax the json out of it!
        pass

    lines = npm_output.splitlines()
    log.error(lines)

    while lines:
        # Strip all lines until JSON output starts
        while not lines[0].startswith('{') and not lines[0].startswith('['):
            lines = lines[1:]

        try:
            return json.loads(''.join(lines))
        except ValueError:
            lines = lines[1:]

    # Still no JSON!! Return the stdout as a string
    return npm_output


def uninstall(pkg,
              dir=None,
              runas=None,
              env=None):
    '''
    Uninstall an NPM package.

    If no directory is specified, the package will be uninstalled globally.

    pkg
        A package name in any format accepted by NPM

    dir
        The target directory from which to uninstall the package, or None for
        global installation

    runas
        The user to run NPM with

    env
        Environment variables to set when invoking npm. Uses the same ``env``
        format as the :py:func:`cmd.run <salt.modules.cmdmod.run>` execution
        function.

        .. versionadded:: 2015.5.3

    CLI Example:

    .. code-block:: bash

        salt '*' npm.uninstall coffee-script

    '''
    # Protect against injection
    if pkg:
        pkg = _cmd_quote(pkg)

    if env is None:
        env = {}

    if runas:
        uid = salt.utils.get_uid(runas)
        if uid:
            env.update({'SUDO_UID': b'{0}'.format(uid), 'SUDO_USER': b''})

    cmd = 'npm uninstall'

    if dir is None:
        cmd += ' --global'

    cmd += ' "{0}"'.format(pkg)

    result = __salt__['cmd.run_all'](cmd, python_shell=True, cwd=dir, runas=runas, env=env)

    if result['retcode'] != 0:
        log.error(result['stderr'])
        return False
    return True


def list_(pkg=None,
            dir=None,
            runas=None,
            env=None):
    '''
    List installed NPM packages.

    If no directory is specified, this will return the list of globally-
    installed packages.

    pkg
        Limit package listing by name

    dir
        The directory whose packages will be listed, or None for global
        installation

    runas
        The user to run NPM with

        .. versionadded:: 2014.7.0

    env
        Environment variables to set when invoking npm. Uses the same ``env``
        format as the :py:func:`cmd.run <salt.modules.cmdmod.run>` execution
        function.

        .. versionadded:: 2014.7.0

    CLI Example:

    .. code-block:: bash

        salt '*' npm.list

    '''
    # Protect against injection
    if pkg:
        pkg = _cmd_quote(pkg)

    if env is None:
        env = {}

    if runas:
        uid = salt.utils.get_uid(runas)
        if uid:
            env.update({'SUDO_UID': b'{0}'.format(uid), 'SUDO_USER': b''})

    cmd = 'npm list --silent --json'

    if dir is None:
        cmd += ' --global'

    if pkg:
        cmd += ' "{0}"'.format(pkg)

    result = __salt__['cmd.run_all'](
            cmd,
            cwd=dir,
            runas=runas,
            env=env,
            python_shell=True,
            ignore_retcode=True)

    # npm will return error code 1 for both no packages found and an actual
    # error. The only difference between the two cases are if stderr is empty
    if result['retcode'] != 0 and result['stderr']:
        raise CommandExecutionError(result['stderr'])

    return json.loads(result['stdout']).get('dependencies', {})<|MERGE_RESOLUTION|>--- conflicted
+++ resolved
@@ -66,13 +66,8 @@
             runas=None,
             registry=None,
             env=None,
-<<<<<<< HEAD
-            silent=True,
-            dry_run=False):
-=======
             dry_run=False,
             silent=True):
->>>>>>> 4b0d9357
     '''
     Install an NPM package.
 
