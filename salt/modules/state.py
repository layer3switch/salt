--- conflicted
+++ resolved
@@ -2344,16 +2344,10 @@
                 )
                 sys.stdout.flush()
 
-<<<<<<< HEAD
-            if count > -1:
-                count -= 1
-                log.debug('Remaining event matches: %s', count)
-=======
             if count > 0:
                 count -= 1
                 log.debug('Remaining event matches: %s', count)
 
->>>>>>> 0f2846d1
             if count == 0:
                 break
         else:
