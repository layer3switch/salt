--- conflicted
+++ resolved
@@ -24,11 +24,8 @@
 # Import 3rd-party libs
 # pylint: disable=import-error,redefined-builtin,no-name-in-module
 import salt.ext.six as six
-<<<<<<< HEAD
 from salt.exceptions import SaltInvocationError
-=======
 import salt.utils.event
->>>>>>> f0b1f204
 from salt.ext.six.moves import configparser
 from salt.ext.six.moves.urllib.parse import urlparse as _urlparse
 # pylint: enable=import-error,redefined-builtin,no-name-in-module
@@ -304,20 +301,9 @@
     '''
     if refresh:
         refresh_db()
-<<<<<<< HEAD
-    ret = {}
-    run_data = __salt__['cmd.run_all'](
-        _zypper('-x', 'list-updates'),
-        output_loglevel='trace',
-        python_shell=False
-    )
-    doc = dom.parseString(_zypper_check_result(run_data, xml=True))
-    for update_node in doc.getElementsByTagName('update'):
-=======
 
     ret = dict()
     for update_node in __zypper__.nolock.xml.call('list-updates').getElementsByTagName('update'):
->>>>>>> f0b1f204
         if update_node.getAttribute('kind') == 'package':
             ret[update_node.getAttribute('name')] = update_node.getAttribute('edition')
 
@@ -413,22 +399,8 @@
 
     # Run in batches
     while batch:
-<<<<<<< HEAD
-        cmd = _zypper('info', '-t', 'package', *batch[:batch_size])
-        pkg_info.extend(
-            re.split(
-                'Information for package*',
-                __salt__['cmd.run_stdout'](
-                    cmd,
-                    output_loglevel='trace',
-                    python_shell=False
-                )
-            )
-        )
-=======
         pkg_info.extend(re.split(r"Information for package*",
                                  __zypper__.nolock.call('info', '-t', 'package', *batch[:batch_size])))
->>>>>>> f0b1f204
         batch = batch[batch_size:]
 
     for pkg_data in pkg_info:
@@ -691,17 +663,7 @@
     repos_cfg = _get_configured_repos()
     for alias in repos_cfg.sections():
         if alias == repo:
-<<<<<<< HEAD
-            cmd = _zypper('-x', 'rr', '--loose-auth', '--loose-query', alias)
-            ret = __salt__['cmd.run'](
-                cmd,
-                output_loglevel='trace',
-                python_shell=False
-            )
-            doc = dom.parseString(_zypper_check_result(ret, xml=True))
-=======
             doc = __zypper__.xml.call('rr', '--loose-auth', '--loose-query', alias)
->>>>>>> f0b1f204
             msg = doc.getElementsByTagName('message')
             if doc.getElementsByTagName('progress') and msg:
                 return {
@@ -793,32 +755,7 @@
                 )
 
         # Add new repo
-<<<<<<< HEAD
-        doc = None
-        try:
-            # Try to parse the output and find the error,
-            # but this not always working (depends on Zypper version)
-            ret = __salt__['cmd.run'](
-                _zypper('-x', 'ar', url, repo),
-                output_loglevel='trace',
-                python_shell=False
-            )
-            doc = dom.parseString(_zypper_check_result(ret, xml=True))
-        except Exception:
-            # No XML out available, but the the result is still unknown
-            pass
-
-        if doc:
-            msg_nodes = doc.getElementsByTagName('message')
-            if msg_nodes:
-                msg_node = msg_nodes[0]
-                if msg_node.getAttribute('type') == 'error':
-                    raise CommandExecutionError(
-                        msg_node.childNodes[0].nodeValue
-                    )
-=======
         __zypper__.xml.call('ar', url, repo)
->>>>>>> f0b1f204
 
         # Verify the repository has been added
         repos_cfg = _get_configured_repos()
@@ -880,16 +817,7 @@
         salt '*' pkg.refresh_db
     '''
     ret = {}
-<<<<<<< HEAD
-    call = __salt__['cmd.run_all'](
-        cmd,
-        output_loglevel='trace',
-        python_shell=False
-    )
-    out = _zypper_check_result(call)
-=======
     out = __zypper__.refreshable.call('refresh', '--force')
->>>>>>> f0b1f204
 
     for line in out.splitlines():
         if not line:
@@ -1033,16 +961,11 @@
         log.info('Targeting repo \'{0}\''.format(fromrepo))
     else:
         fromrepoopt = ''
-<<<<<<< HEAD
-    cmd_install = _zypper()
+    cmd_install = ['install', '--name', '--auto-agree-with-licenses']
     if not refresh:
         cmd_install.append('--no-refresh')
     if skip_verify:
         cmd_install.append('--no-gpg-checks')
-    cmd_install.extend(['install', '--name', '--auto-agree-with-licenses'])
-=======
-    cmd_install = ['install', '--name', '--auto-agree-with-licenses']
->>>>>>> f0b1f204
     if downloadonly:
         cmd_install.append('--download-only')
     if fromrepo:
@@ -1063,14 +986,7 @@
     while downgrades:
         cmd = cmd_install + ['--force'] + downgrades[:500]
         downgrades = downgrades[500:]
-<<<<<<< HEAD
-        out = __salt__['cmd.run_all'](cmd,
-                                      output_loglevel='trace',
-                                      python_shell=False)
-        _zypper_check_result(out)
-=======
         __zypper__.call(*cmd)
->>>>>>> f0b1f204
 
     __context__.pop('pkg.list_pkgs', None)
     new = list_pkgs()
@@ -1120,28 +1036,11 @@
     if refresh:
         refresh_db()
     old = list_pkgs()
-<<<<<<< HEAD
+
     to_append = ''
     if skip_verify:
         to_append = '--no-gpg-checks'
-    cmd = _zypper('update', '--auto-agree-with-licenses', to_append)
-    call = __salt__['cmd.run_all'](
-        cmd,
-        output_loglevel='trace',
-        python_shell=False,
-        redirect_stderr=True
-    )
-
-    if _is_zypper_error(call['retcode']):
-        ret['result'] = False
-        if call['stdout']:
-            ret['comment'] = call['stdout']
-
-    __context__.pop('pkg.list_pkgs', None)
-    new = list_pkgs()
-    ret['changes'] = salt.utils.compare_dicts(old, new)
-=======
-    __zypper__.noraise.call('update', '--auto-agree-with-licenses')
+    __zypper__.noraise.call('update', '--auto-agree-with-licenses', to_append)
     if __zypper__.exit_code not in __zypper__.SUCCESS_EXIT_CODES:
         ret['result'] = False
         ret['comment'] = (__zypper__.stdout() + os.linesep + __zypper__.stderr()).strip()
@@ -1149,7 +1048,6 @@
         __context__.pop('pkg.list_pkgs', None)
         new = list_pkgs()
         ret['changes'] = salt.utils.compare_dicts(old, new)
->>>>>>> f0b1f204
 
     return ret
 
@@ -1171,15 +1069,7 @@
 
     errors = []
     while targets:
-<<<<<<< HEAD
-        cmd = _zypper('remove', *targets[:500])
-        out = __salt__['cmd.run_all'](cmd,
-                                      output_loglevel='trace',
-                                      python_shell=False)
-        _zypper_check_result(out)
-=======
         __zypper__.call('remove', *targets[:500])
->>>>>>> f0b1f204
         targets = targets[500:]
 
     __context__.pop('pkg.list_pkgs', None)
@@ -1301,15 +1191,7 @@
     if not os.path.exists("/etc/zypp/locks"):
         return out
 
-<<<<<<< HEAD
-    ret = __salt__['cmd.run_all'](_zypper('-x', 'cl'),
-                                  output_loglevel='trace',
-                                  python_shell=False)
-    doc = dom.parseString(_zypper_check_result(ret, xml=True))
-    for node in doc.getElementsByTagName("message"):
-=======
     for node in __zypper__.xml.call('cl').getElementsByTagName("message"):
->>>>>>> f0b1f204
         text = node.childNodes[0].nodeValue.lower()
         if text.startswith(LCK):
             out[LCK] = text.split(" ")[1]
@@ -1346,13 +1228,7 @@
             missing.append(pkg)
 
     if removed:
-<<<<<<< HEAD
-        _zypper_check_result(__salt__['cmd.run_all'](_zypper('rl', *removed),
-                                                     output_loglevel='trace',
-                                                     python_shell=False))
-=======
         __zypper__.call('rl', *removed)
->>>>>>> f0b1f204
 
     return {'removed': len(removed), 'not_found': missing}
 
@@ -1381,13 +1257,7 @@
             added.append(pkg)
 
     if added:
-<<<<<<< HEAD
-        _zypper_check_result(__salt__['cmd.run_all'](_zypper('al', *added),
-                                                     output_loglevel='trace',
-                                                     python_shell=False))
-=======
         __zypper__.call('al', *added)
->>>>>>> f0b1f204
 
     return {'added': len(added), 'packages': added}
 
@@ -1519,16 +1389,7 @@
     List all known patterns in repos.
     '''
     patterns = {}
-<<<<<<< HEAD
-    ret = __salt__['cmd.run_all'](_zypper('--xmlout', 'se', '-t', 'pattern'),
-                                  output_loglevel='trace',
-                                  python_shell=False)
-    doc = dom.parseString(_zypper_check_result(ret, xml=True))
-    for element in doc.getElementsByTagName('solvable'):
-=======
-
     for element in __zypper__.nolock.xml.call('se', '-t', 'pattern').getElementsByTagName('solvable'):
->>>>>>> f0b1f204
         installed = element.getAttribute('status') == 'installed'
         if (installed_only and installed) or not installed_only:
             patterns[element.getAttribute('name')] = {
@@ -1591,15 +1452,7 @@
     if refresh:
         refresh_db()
 
-<<<<<<< HEAD
-    ret = __salt__['cmd.run_all'](_zypper('--xmlout', 'se', criteria),
-                                  output_loglevel='trace',
-                                  pyton_shell=False)
-    doc = dom.parseString(_zypper_check_result(ret, xml=True))
-    solvables = doc.getElementsByTagName('solvable')
-=======
     solvables = __zypper__.nolock.xml.call('se', criteria).getElementsByTagName('solvable')
->>>>>>> f0b1f204
     if not solvables:
         raise CommandExecutionError(
             'No packages found matching \'{0}\''.format(criteria)
@@ -1715,25 +1568,12 @@
     if refresh:
         refresh_db()
 
-<<<<<<< HEAD
-    ret = __salt__['cmd.run_all'](_zypper('-x', 'download', *packages),
-                                  output_loglevel='trace',
-                                  python_shell=False)
-    doc = dom.parseString(_zypper_check_result(ret, xml=True))
-    pkg_ret = {}
-    for dld_result in doc.getElementsByTagName('download-result'):
-        repo = dld_result.getElementsByTagName('repository')[0]
-        path = dld_result.getElementsByTagName(
-            'localfile')[0].getAttribute('path')
-=======
     pkg_ret = {}
     for dld_result in __zypper__.xml.call('download', *packages).getElementsByTagName("download-result"):
         repo = dld_result.getElementsByTagName("repository")[0]
->>>>>>> f0b1f204
         pkg_info = {
             'repository-name': repo.getAttribute('name'),
             'repository-alias': repo.getAttribute('alias'),
-            'path': path
         }
         key = _get_first_aggregate_text(
             dld_result.getElementsByTagName('name')
