--- conflicted
+++ resolved
@@ -484,14 +484,8 @@
         pid = os.fork()
         if pid > 0:
             reinit_crypto()
-<<<<<<< HEAD
-            fpid = open(os.path.join(pidfile, EnvLoader.PID_FILE), "w")
-            fpid.write("{0}\n".format(pid))
-            fpid.close()
-=======
-            with salt.utils.fopen(pidfile, 'w') as fp_:
+            with salt.utils.fopen(os.path.join(pidfile, EnvLoader.PID_FILE), 'w') as fp_:
                 fp_.write('{0}\n'.format(pid))
->>>>>>> 9f2b1781
             sys.exit(0)
     except OSError as ex:
         sys.exit(1)
