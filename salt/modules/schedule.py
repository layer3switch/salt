--- conflicted
+++ resolved
@@ -7,11 +7,8 @@
 '''
 
 # Import Python libs
-<<<<<<< HEAD
 from __future__ import absolute_import
-=======
 import copy as pycopy
->>>>>>> e2c3cc51
 import difflib
 import os
 import yaml
