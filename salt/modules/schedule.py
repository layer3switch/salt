# -*- coding: utf-8 -*-
'''
Module for managing the Salt schedule on a minion

.. versionadded:: 2014.7.0

'''

# Import Python libs
from __future__ import absolute_import
import difflib
import os
import yaml

# Import salt libs
import salt.utils
import salt.utils.odict

# Import 3rd-party libs
import salt.ext.six as six

__proxyenabled__ = ['*']

import logging
log = logging.getLogger(__name__)

__func_alias__ = {
    'list_': 'list',
    'reload_': 'reload'
}

SCHEDULE_CONF = [
        'name',
        'maxrunning',
        'function',
        'splay',
        'range',
        'when',
        'once',
        'once_fmt',
        'returner',
        'jid_include',
        'args',
        'kwargs',
        '_seconds',
        'seconds',
        'minutes',
        'hours',
        'days',
        'enabled',
        'return_job',
        'metadata',
        'cron',
        'until',
]


def list_(show_all=False, return_yaml=True):
    '''
    List the jobs currently scheduled on the minion

    CLI Example:

    .. code-block:: bash

        salt '*' schedule.list

        salt '*' schedule.list show_all=True
    '''

    schedule = __opts__['schedule'].copy()
    if 'schedule' in __pillar__:
        schedule.update(__pillar__['schedule'])

    for job in list(schedule.keys()):  # iterate over a copy since we will mutate it
        if job == 'enabled':
            continue

        # Default jobs added by salt begin with __
        # by default hide them unless show_all is True.
        if job.startswith('__') and not show_all:
            del schedule[job]
            continue

        for item in schedule[job]:
            if item not in SCHEDULE_CONF:
                del schedule[job][item]
                continue
            if schedule[job][item] == 'true':
                schedule[job][item] = True
            if schedule[job][item] == 'false':
                schedule[job][item] = False

        if '_seconds' in schedule[job]:
            schedule[job]['seconds'] = schedule[job]['_seconds']
            del schedule[job]['_seconds']

    if schedule:
        if return_yaml:
            tmp = {'schedule': schedule}
            yaml_out = yaml.safe_dump(tmp, default_flow_style=False)
            return yaml_out
        else:
            return schedule
    else:
        return {'schedule': {}}


def purge(**kwargs):
    '''
    Purge all the jobs currently scheduled on the minion

    CLI Example:

    .. code-block:: bash

        salt '*' schedule.purge
    '''

    ret = {'comment': [],
           'result': True}

    schedule = __opts__['schedule'].copy()
    if 'schedule' in __pillar__:
        schedule.update(__pillar__['schedule'])

    for name in schedule:
        if name == 'enabled':
            continue
        if name.startswith('__'):
            continue

        if 'test' in kwargs and kwargs['test']:
            ret['comment'].append('Job: {0} would be deleted from schedule.'.format(name))
        else:
            out = __salt__['event.fire']({'name': name, 'func': 'delete'}, 'manage_schedule')
            if out:
                ret['comment'].append('Deleted job: {0} from schedule.'.format(name))
            else:
                ret['comment'].append('Failed to delete job {0} from schedule.'.format(name))
                ret['result'] = False
    return ret


def delete(name, **kwargs):
    '''
    Delete a job from the minion's schedule

    CLI Example:

    .. code-block:: bash

        salt '*' schedule.delete job1
    '''

    ret = {'comment': [],
           'result': True}

    if not name:
        ret['comment'] = 'Job name is required.'
        ret['result'] = False

    if name in __opts__['schedule']:
        if 'test' in kwargs and kwargs['test']:
            ret['comment'] = 'Job: {0} would be deleted from schedule.'.format(name)
        else:
            out = __salt__['event.fire']({'name': name, 'func': 'delete'}, 'manage_schedule')
            if out:
                ret['comment'] = 'Deleted Job {0} from schedule.'.format(name)
            else:
                ret['comment'] = 'Failed to delete job {0} from schedule.'.format(name)
                ret['result'] = False
    elif 'schedule' in __pillar__ and name in __pillar__['schedule']:
        if 'test' in kwargs and kwargs['test']:
            ret['comment'] = 'Job: {0} would be deleted from schedule.'.format(name)
        else:
            out = __salt__['event.fire']({'name': name, 'where': 'pillar', 'func': 'delete'}, 'manage_schedule')
            if out:
                ret['comment'] = 'Deleted Job {0} from schedule.'.format(name)
            else:
                ret['comment'] = 'Failed to delete job {0} from schedule.'.format(name)
                ret['result'] = False
    else:
        ret['comment'] = 'Job {0} does not exist.'.format(name)
        ret['result'] = False
    return ret


def build_schedule_item(name, **kwargs):
    '''
    Build a schedule job

    CLI Example:

    .. code-block:: bash

        salt '*' schedule.build_schedule_item job1 function='test.ping' seconds=3600
    '''

    ret = {'comment': [],
           'result': True}

    if not name:
        ret['comment'] = 'Job name is required.'
        ret['result'] = False
        return ret

    schedule = {}
    schedule[name] = salt.utils.odict.OrderedDict()
    schedule[name]['function'] = kwargs['function']

    time_conflict = False
    for item in ['seconds', 'minutes', 'hours', 'days']:
        if item in kwargs and 'when' in kwargs:
            time_conflict = True

        if item in kwargs and 'cron' in kwargs:
            time_conflict = True

    if time_conflict:
        ret['result'] = False
        ret['comment'] = 'Unable to use "seconds", "minutes", "hours", or "days" with "when" or "cron" options.'
        return ret

    if 'when' in kwargs and 'cron' in kwargs:
        ret['result'] = False
        ret['comment'] = 'Unable to use "when" and "cron" options together.  Ignoring.'
        return ret

    for item in ['seconds', 'minutes', 'hours', 'days']:
        if item in kwargs:
            schedule[name][item] = kwargs[item]

    if 'return_job' in kwargs:
        schedule[name]['return_job'] = kwargs['return_job']

    if 'metadata' in kwargs:
        schedule[name]['metadata'] = kwargs['metadata']

    if 'job_args' in kwargs:
        schedule[name]['args'] = kwargs['job_args']

    if 'job_kwargs' in kwargs:
        schedule[name]['kwargs'] = kwargs['job_kwargs']

    if 'maxrunning' in kwargs:
        schedule[name]['maxrunning'] = kwargs['maxrunning']
    else:
        schedule[name]['maxrunning'] = 1

    if 'name' in kwargs:
        schedule[name]['name'] = kwargs['name']
    else:
        schedule[name]['name'] = name

    if 'jid_include' not in kwargs or kwargs['jid_include']:
        schedule[name]['jid_include'] = True

    if 'splay' in kwargs:
        if isinstance(kwargs['splay'], dict):
            # Ensure ordering of start and end arguments
            schedule[name]['splay'] = salt.utils.odict.OrderedDict()
            schedule[name]['splay']['start'] = kwargs['splay']['start']
            schedule[name]['splay']['end'] = kwargs['splay']['end']
        else:
            schedule[name]['splay'] = kwargs['splay']

<<<<<<< HEAD
    for item in ['range', 'when', 'cron', 'returner', 'return_config', 'until']:
=======
    for item in ['range', 'when', 'once', 'once_fmt', 'cron', 'returner',
            'return_config']:
>>>>>>> 7f71434b
        if item in kwargs:
            schedule[name][item] = kwargs[item]

    return schedule[name]


def add(name, **kwargs):
    '''
    Add a job to the schedule

    CLI Example:

    .. code-block:: bash

        salt '*' schedule.add job1 function='test.ping' seconds=3600
        # If function have some arguments, use job_args
        salt '*' schedule.add job2 function='cmd.run' job_args=['date >> /tmp/date.log'] seconds=60
    '''

    ret = {'comment': [],
           'result': True}

    current_schedule = __opts__['schedule'].copy()
    if 'schedule' in __pillar__:
        current_schedule.update(__pillar__['schedule'])

    if name in current_schedule:
        ret['comment'] = 'Job {0} already exists in schedule.'.format(name)
        ret['result'] = True
        return ret

    if not name:
        ret['comment'] = 'Job name is required.'
        ret['result'] = False

    time_conflict = False
    for item in ['seconds', 'minutes', 'hours', 'days']:
        if item in kwargs and 'when' in kwargs:
            time_conflict = True
        if item in kwargs and 'cron' in kwargs:
            time_conflict = True

    if time_conflict:
        ret['result'] = False
        ret['comment'] = 'Error: Unable to use "seconds", "minutes", "hours", or "days" with "when" or "cron" options.'
        return ret

    if 'when' in kwargs and 'cron' in kwargs:
        ret['result'] = False
        ret['comment'] = 'Unable to use "when" and "cron" options together.  Ignoring.'
        return ret

    _new = build_schedule_item(name, **kwargs)

    schedule = {}
    schedule[name] = _new

    if 'test' in kwargs and kwargs['test']:
        ret['comment'] = 'Job: {0} would be added to schedule.'.format(name)
    else:
        out = __salt__['event.fire']({'name': name, 'schedule': schedule, 'func': 'add'}, 'manage_schedule')
        if out:
            ret['comment'] = 'Added job: {0} to schedule.'.format(name)
        else:
            ret['comment'] = 'Failed to modify job {0} to schedule.'.format(name)
            ret['result'] = False
    return ret


def modify(name, **kwargs):
    '''
    Modify an existing job in the schedule

    CLI Example:

    .. code-block:: bash

        salt '*' schedule.modify job1 function='test.ping' seconds=3600
    '''

    ret = {'comment': '',
           'changes': {},
           'result': True}

    time_conflict = False
    for item in ['seconds', 'minutes', 'hours', 'days']:
        if item in kwargs and 'when' in kwargs:
            time_conflict = True

        if item in kwargs and 'cron' in kwargs:
            time_conflict = True

    if time_conflict:
        ret['result'] = False
        ret['comment'] = 'Error: Unable to use "seconds", "minutes", "hours", or "days" with "when" option.'
        return ret

    if 'when' in kwargs and 'cron' in kwargs:
        ret['result'] = False
        ret['comment'] = 'Unable to use "when" and "cron" options together.  Ignoring.'
        return ret

    current_schedule = __opts__['schedule'].copy()
    if 'schedule' in __pillar__:
        current_schedule.update(__pillar__['schedule'])

    if name not in current_schedule:
        ret['comment'] = 'Job {0} does not exist in schedule.'.format(name)
        ret['result'] = False
        return ret

    _current = current_schedule[name]
    if '_seconds' in _current:
        _current['seconds'] = _current['_seconds']
        del _current['_seconds']

    _new = build_schedule_item(name, **kwargs)
    if _new == _current:
        ret['comment'] = 'Job {0} in correct state'.format(name)
        return ret

    _current_lines = ['{0}:{1}\n'.format(key, value)
                      for (key, value) in sorted(_current.items())]
    _new_lines = ['{0}:{1}\n'.format(key, value)
                  for (key, value) in sorted(_new.items())]
    _diff = difflib.unified_diff(_current_lines, _new_lines)

    ret['changes']['diff'] = ''.join(_diff)

    if name in __opts__['schedule']:
        if 'test' in kwargs and kwargs['test']:
            ret['comment'] = 'Job: {0} would be modified in schedule.'.format(name)
        else:
            out = __salt__['event.fire']({'name': name, 'schedule': _new, 'func': 'modify'}, 'manage_schedule')
            if out:
                ret['comment'] = 'Modified job: {0} in schedule.'.format(name)
            else:
                ret['comment'] = 'Failed to modify job {0} in schedule.'.format(name)
                ret['result'] = False
    elif 'schedule' in __pillar__ and name in __pillar__['schedule']:
        if 'test' in kwargs and kwargs['test']:
            ret['comment'] = 'Job: {0} would be modified in schedule.'.format(name)
        else:
            out = __salt__['event.fire']({'name': name, 'schedule': _new, 'where': 'pillar', 'func': 'modify'}, 'manage_schedule')
            if out:
                ret['comment'] = 'Modified job: {0} in schedule.'.format(name)
            else:
                ret['comment'] = 'Failed to modify job {0} in schedule.'.format(name)
                ret['result'] = False
    return ret


def run_job(name, force=False):
    '''
    Run a scheduled job on the minion immediately

    CLI Example:

    .. code-block:: bash

        salt '*' schedule.run_job job1

        salt '*' schedule.run_job job1 force=True
        Force the job to run even if it is disabled.
    '''

    ret = {'comment': [],
           'result': True}

    if not name:
        ret['comment'] = 'Job name is required.'
        ret['result'] = False

    if name in __opts__['schedule']:
        data = __opts__['schedule'][name]
        if 'enabled' in data and not data['enabled'] and not force:
            ret['comment'] = 'Job {0} is disabled.'.format(name)
        else:
            out = __salt__['event.fire']({'name': name, 'func': 'run_job'}, 'manage_schedule')
            if out:
                ret['comment'] = 'Scheduling Job {0} on minion.'.format(name)
            else:
                ret['comment'] = 'Failed to run job {0} on minion.'.format(name)
                ret['result'] = False
    elif 'schedule' in __pillar__ and name in __pillar__['schedule']:
        data = __pillar__['schedule'][name]
        if 'enabled' in data and not data['enabled'] and not force:
            ret['comment'] = 'Job {0} is disabled.'.format(name)
        else:
            out = __salt__['event.fire']({'name': name, 'where': 'pillar', 'func': 'run_job'}, 'manage_schedule')
            if out:
                ret['comment'] = 'Scheduling Job {0} on minion.'.format(name)
            else:
                ret['comment'] = 'Failed to run job {0} on minion.'.format(name)
                ret['result'] = False
    else:
        ret['comment'] = 'Job {0} does not exist.'.format(name)
        ret['result'] = False
    return ret


def enable_job(name, **kwargs):
    '''
    Enable a job in the minion's schedule

    CLI Example:

    .. code-block:: bash

        salt '*' schedule.enable_job job1
    '''

    ret = {'comment': [],
           'result': True}

    if not name:
        ret['comment'] = 'Job name is required.'
        ret['result'] = False

    if name in __opts__['schedule']:
        if 'test' in __opts__ and __opts__['test']:
            ret['comment'] = 'Job: {0} would be enabled in schedule.'.format(name)
        else:
            out = __salt__['event.fire']({'name': name, 'func': 'enable_job'}, 'manage_schedule')
            if out:
                ret['comment'] = 'Enabled Job {0} in schedule.'.format(name)
            else:
                ret['comment'] = 'Failed to enable job {0} from schedule.'.format(name)
                ret['result'] = False
    elif 'schedule' in __pillar__ and name in __pillar__['schedule']:
        if 'test' in kwargs and kwargs['test']:
            ret['comment'].append('Job: {0} would be enabled in schedule.'.format(name))
        else:
            out = __salt__['event.fire']({'name': name, 'where': 'pillar', 'func': 'enable_job'}, 'manage_schedule')
            if out:
                ret['comment'] = 'Enabled Job {0} in schedule.'.format(name)
            else:
                ret['comment'] = 'Failed to enable job {0} from schedule.'.format(name)
                ret['result'] = False
    else:
        ret['comment'] = 'Job {0} does not exist.'.format(name)
        ret['result'] = False
    return ret


def disable_job(name, **kwargs):
    '''
    Disable a job in the minion's schedule

    CLI Example:

    .. code-block:: bash

        salt '*' schedule.disable_job job1
    '''

    ret = {'comment': [],
           'result': True}

    if not name:
        ret['comment'] = 'Job name is required.'
        ret['result'] = False

    if name in __opts__['schedule']:
        if 'test' in kwargs and kwargs['test']:
            ret['comment'] = 'Job: {0} would be disabled in schedule.'.format(name)
        else:
            out = __salt__['event.fire']({'name': name, 'func': 'disable_job'}, 'manage_schedule')
            if out:
                ret['comment'] = 'Disabled Job {0} in schedule.'.format(name)
            else:
                ret['comment'] = 'Failed to disable job {0} from schedule.'.format(name)
                ret['result'] = False
    elif 'schedule' in __pillar__ and name in __pillar__['schedule']:
        if 'test' in kwargs and kwargs['test']:
            ret['comment'].append('Job: {0} would be disabled in schedule.'.format(name))
        else:
            out = __salt__['event.fire']({'name': name, 'where': 'pillar', 'func': 'disable_job'}, 'manage_schedule')
            if out:
                ret['comment'] = 'Disabled Job {0} in schedule.'.format(name)
            else:
                ret['comment'] = 'Failed to disable job {0} from schedule.'.format(name)
                ret['result'] = False
    else:
        ret['comment'] = 'Job {0} does not exist.'.format(name)
        ret['result'] = False
    return ret


def save():
    '''
    Save all scheduled jobs on the minion

    CLI Example:

    .. code-block:: bash

        salt '*' schedule.save
    '''

    ret = {'comment': [],
           'result': True}

    schedule = list_(return_yaml=False)

    # move this file into an configurable opt
    sfn = '{0}/{1}/schedule.conf'.format(__opts__['config_dir'], os.path.dirname(__opts__['default_include']))
    if schedule:
        tmp = {'schedule': schedule}
        yaml_out = yaml.safe_dump(tmp, default_flow_style=False)
    else:
        yaml_out = ''

    try:
        with salt.utils.fopen(sfn, 'w+') as fp_:
            fp_.write(yaml_out)
        ret['comment'] = 'Schedule (non-pillar items) saved to {0}.'.format(sfn)
    except (IOError, OSError):
        ret['comment'] = 'Unable to write to schedule file at {0}. Check permissions.'.format(sfn)
        ret['result'] = False
    return ret


def enable(**kwargs):
    '''
    Enable all scheduled jobs on the minion

    CLI Example:

    .. code-block:: bash

        salt '*' schedule.enable
    '''

    ret = {'comment': [],
           'result': True}

    if 'test' in kwargs and kwargs['test']:
        ret['comment'] = 'Schedule would be enabled.'
    else:
        out = __salt__['event.fire']({'func': 'enable'}, 'manage_schedule')
        if out:
            ret['comment'] = 'Enabled schedule on minion.'
        else:
            ret['comment'] = 'Failed to enable schedule on minion.'
            ret['result'] = False
    return ret


def disable(**kwargs):
    '''
    Disable all scheduled jobs on the minion

    CLI Example:

    .. code-block:: bash

        salt '*' schedule.disable
    '''

    ret = {'comment': [],
           'result': True}

    if 'test' in kwargs and kwargs['test']:
        ret['comment'] = 'Schedule would be disabled.'
    else:
        out = __salt__['event.fire']({'func': 'disable'}, 'manage_schedule')
        if out:
            ret['comment'] = 'Disabled schedule on minion.'
        else:
            ret['comment'] = 'Failed to disable schedule on minion.'
            ret['result'] = False
    return ret


def reload_():
    '''
    Reload saved scheduled jobs on the minion

    CLI Example:

    .. code-block:: bash

        salt '*' schedule.reload
    '''

    ret = {'comment': [],
           'result': True}

    # If there a schedule defined in pillar, refresh it.
    if 'schedule' in __pillar__:
        out = __salt__['event.fire']({}, 'pillar_refresh')
        if out:
            ret['comment'].append('Reloaded schedule from pillar on minion.')
        else:
            ret['comment'].append('Failed to reload schedule from pillar on minion.')
            ret['result'] = False

    # move this file into an configurable opt
    sfn = '{0}/{1}/schedule.conf'.format(__opts__['config_dir'], os.path.dirname(__opts__['default_include']))
    if os.path.isfile(sfn):
        with salt.utils.fopen(sfn, 'rb') as fp_:
            try:
                schedule = yaml.safe_load(fp_.read())
            except yaml.YAMLError as exc:
                ret['comment'].append('Unable to read existing schedule file: {0}'.format(exc))

        if schedule:
            if 'schedule' in schedule and schedule['schedule']:
                out = __salt__['event.fire']({'func': 'reload', 'schedule': schedule}, 'manage_schedule')
                if out:
                    ret['comment'].append('Reloaded schedule on minion from schedule.conf.')
                else:
                    ret['comment'].append('Failed to reload schedule on minion from schedule.conf.')
                    ret['result'] = False
            else:
                ret['comment'].append('Failed to reload schedule on minion.  Saved file is empty or invalid.')
                ret['result'] = False
        else:
            ret['comment'].append('Failed to reload schedule on minion.  Saved file is empty or invalid.')
            ret['result'] = False
    return ret


def move(name, target, **kwargs):
    '''
    Move scheduled job to another minion or minions.

    CLI Example:

    .. code-block:: bash

        salt '*' schedule.move jobname target
    '''

    ret = {'comment': [],
           'result': True}

    if not name:
        ret['comment'] = 'Job name is required.'
        ret['result'] = False

    if name in __opts__['schedule']:
        if 'test' in kwargs and kwargs['test']:
            ret['comment'] = 'Job: {0} would be moved from schedule.'.format(name)
        else:
            schedule_opts = []
            for key, value in six.iteritems(__opts__['schedule'][name]):
                temp = '{0}={1}'.format(key, value)
                schedule_opts.append(temp)
            response = __salt__['publish.publish'](target, 'schedule.add', schedule_opts)

            # Get errors and list of affeced minions
            errors = []
            minions = []
            for minion in response:
                minions.append(minion)
                if not response[minion]:
                    errors.append(minion)

            # parse response
            if not response:
                ret['comment'] = 'no servers answered the published schedule.add command'
                return ret
            elif len(errors) > 0:
                ret['comment'] = 'the following minions return False'
                ret['minions'] = errors
                return ret
            else:
                delete(name)
                ret['result'] = True
                ret['comment'] = 'Moved Job {0} from schedule.'.format(name)
                ret['minions'] = minions
                return ret
    elif 'schedule' in __pillar__ and name in __pillar__['schedule']:
        if 'test' in kwargs and kwargs['test']:
            ret['comment'] = 'Job: {0} would be moved from schedule.'.format(name)
        else:
            schedule_opts = []
            for key, value in six.iteritems(__opts__['schedule'][name]):
                temp = '{0}={1}'.format(key, value)
                schedule_opts.append(temp)
            response = __salt__['publish.publish'](target, 'schedule.add', schedule_opts)

            # Get errors and list of affeced minions
            errors = []
            minions = []
            for minion in response:
                minions.append(minion)
                if not response[minion]:
                    errors.append(minion)

            # parse response
            if not response:
                ret['comment'] = 'no servers answered the published schedule.add command'
                return ret
            elif len(errors) > 0:
                ret['comment'] = 'the following minions return False'
                ret['minions'] = errors
                return ret
            else:
                delete(name, where='pillar')
                ret['result'] = True
                ret['comment'] = 'Moved Job {0} from schedule.'.format(name)
                ret['minions'] = minions
                return ret
    else:
        ret['comment'] = 'Job {0} does not exist.'.format(name)
        ret['result'] = False
    return ret


def copy(name, target, **kwargs):
    '''
    Copy scheduled job to another minion or minions.

    CLI Example:

    .. code-block:: bash

        salt '*' schedule.copy jobname target
    '''

    ret = {'comment': [],
           'result': True}

    if not name:
        ret['comment'] = 'Job name is required.'
        ret['result'] = False

    if name in __opts__['schedule']:
        if 'test' in kwargs and kwargs['test']:
            ret['comment'] = 'Job: {0} would be copied.'.format(name)
        else:
            schedule_opts = []
            for key, value in six.iteritems(__opts__['schedule'][name]):
                temp = '{0}={1}'.format(key, value)
                schedule_opts.append(temp)
            response = __salt__['publish.publish'](target, 'schedule.add', schedule_opts)

            # Get errors and list of affeced minions
            errors = []
            minions = []
            for minion in response:
                minions.append(minion)
                if not response[minion]:
                    errors.append(minion)

            # parse response
            if not response:
                ret['comment'] = 'no servers answered the published schedule.add command'
                return ret
            elif len(errors) > 0:
                ret['comment'] = 'the following minions return False'
                ret['minions'] = errors
                return ret
            else:
                ret['result'] = True
                ret['comment'] = 'Copied Job {0} from schedule to minion(s).'.format(name)
                ret['minions'] = minions
                return ret
    elif 'schedule' in __pillar__ and name in __pillar__['schedule']:
        if 'test' in kwargs and kwargs['test']:
            ret['comment'] = 'Job: {0} would be moved from schedule.'.format(name)
        else:
            schedule_opts = []
            for key, value in six.iteritems(__opts__['schedule'][name]):
                temp = '{0}={1}'.format(key, value)
                schedule_opts.append(temp)
            response = __salt__['publish.publish'](target, 'schedule.add', schedule_opts)

            # Get errors and list of affeced minions
            errors = []
            minions = []
            for minion in response:
                minions.append(minion)
                if not response[minion]:
                    errors.append(minion)

            # parse response
            if not response:
                ret['comment'] = 'no servers answered the published schedule.add command'
                return ret
            elif len(errors) > 0:
                ret['comment'] = 'the following minions return False'
                ret['minions'] = errors
                return ret
            else:
                ret['result'] = True
                ret['comment'] = 'Copied Job {0} from schedule to minion(s).'.format(name)
                ret['minions'] = minions
                return ret
    else:
        ret['comment'] = 'Job {0} does not exist.'.format(name)
        ret['result'] = False
    return ret<|MERGE_RESOLUTION|>--- conflicted
+++ resolved
@@ -265,12 +265,8 @@
         else:
             schedule[name]['splay'] = kwargs['splay']
 
-<<<<<<< HEAD
-    for item in ['range', 'when', 'cron', 'returner', 'return_config', 'until']:
-=======
     for item in ['range', 'when', 'once', 'once_fmt', 'cron', 'returner',
-            'return_config']:
->>>>>>> 7f71434b
+            'return_config', 'until']:
         if item in kwargs:
             schedule[name][item] = kwargs[item]
 
