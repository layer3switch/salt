--- conflicted
+++ resolved
@@ -4,11 +4,7 @@
 
 import salt.utils
 
-<<<<<<< HEAD
-=======
-UNSUPPORTED = set(('Windows',))
 
->>>>>>> c95c1b1c
 def __virtual__():
     '''
     Only supported on POSIX-like systems
