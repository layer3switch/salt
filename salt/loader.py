# -*- coding: utf-8 -*-
'''
The Salt loader is the core to Salt's plugin system, the loader scans
directories for python loadable code and organizes the code into the
plugin interfaces used by Salt.
'''

# Import python libs
from __future__ import absolute_import
import os
import sys
import time
import logging
import inspect
import tempfile
import functools
import types
from collections import MutableMapping
from zipimport import zipimporter

# Import salt libs
import salt.config
import salt.syspaths
import salt.utils.context
import salt.utils.dictupdate
import salt.utils.event
import salt.utils.files
import salt.utils.lazy
import salt.utils.odict
import salt.utils.platform
import salt.utils.versions
from salt.exceptions import LoaderError
from salt.template import check_render_pipe_str
from salt.utils.decorators import Depends

# Import 3rd-party libs
from salt.ext import six
from salt.ext.six.moves import reload_module

if sys.version_info[:2] >= (3, 5):
    import importlib.machinery  # pylint: disable=no-name-in-module,import-error
    import importlib.util  # pylint: disable=no-name-in-module,import-error
    USE_IMPORTLIB = True
else:
    import imp
    USE_IMPORTLIB = False

try:
    import pkg_resources
    HAS_PKG_RESOURCES = True
except ImportError:
    HAS_PKG_RESOURCES = False

log = logging.getLogger(__name__)

SALT_BASE_PATH = os.path.abspath(salt.syspaths.INSTALL_DIR)
LOADED_BASE_NAME = u'salt.loaded'

if USE_IMPORTLIB:
    # pylint: disable=no-member
    MODULE_KIND_SOURCE = 1
    MODULE_KIND_COMPILED = 2
    MODULE_KIND_EXTENSION = 3
    MODULE_KIND_PKG_DIRECTORY = 5
    SUFFIXES = []
    for suffix in importlib.machinery.EXTENSION_SUFFIXES:
        SUFFIXES.append((suffix, u'rb', MODULE_KIND_EXTENSION))
    for suffix in importlib.machinery.BYTECODE_SUFFIXES:
        SUFFIXES.append((suffix, u'rb', MODULE_KIND_COMPILED))
    for suffix in importlib.machinery.SOURCE_SUFFIXES:
        SUFFIXES.append((suffix, u'rb', MODULE_KIND_SOURCE))
    MODULE_KIND_MAP = {
        MODULE_KIND_SOURCE: importlib.machinery.SourceFileLoader,
        MODULE_KIND_COMPILED: importlib.machinery.SourcelessFileLoader,
        MODULE_KIND_EXTENSION: importlib.machinery.ExtensionFileLoader
    }
    # pylint: enable=no-member
else:
    SUFFIXES = imp.get_suffixes()

# Because on the cloud drivers we do `from salt.cloud.libcloudfuncs import *`
# which simplifies code readability, it adds some unsupported functions into
# the driver's module scope.
# We list un-supported functions here. These will be removed from the loaded.
#  TODO:  remove the need for this cross-module code. Maybe use NotImplemented
LIBCLOUD_FUNCS_NOT_SUPPORTED = (
    u'parallels.avail_sizes',
    u'parallels.avail_locations',
    u'proxmox.avail_sizes',
    u'rackspace.reboot',
    u'openstack.list_locations',
    u'rackspace.list_locations'
)

# Will be set to pyximport module at runtime if cython is enabled in config.
pyximport = None


def static_loader(
        opts,
        ext_type,
        tag,
        pack=None,
        int_type=None,
        ext_dirs=True,
        ext_type_dirs=None,
        base_path=None,
        filter_name=None,
        ):
    funcs = LazyLoader(
        _module_dirs(
            opts,
            ext_type,
            tag,
            int_type,
            ext_dirs,
            ext_type_dirs,
            base_path,
        ),
        opts,
        tag=tag,
        pack=pack,
    )
    ret = {}
    funcs._load_all()
    if filter_name:
        funcs = FilterDictWrapper(funcs, filter_name)
    for key in funcs:
        ret[key] = funcs[key]
    return ret


def _module_dirs(
        opts,
        ext_type,
        tag=None,
        int_type=None,
        ext_dirs=True,
        ext_type_dirs=None,
        base_path=None,
        ):
    if tag is None:
        tag = ext_type
    sys_types = os.path.join(base_path or SALT_BASE_PATH, int_type or ext_type)
    ext_types = os.path.join(opts[u'extension_modules'], ext_type)

    ext_type_types = []
    if ext_dirs:
        if ext_type_dirs is None:
            ext_type_dirs = u'{0}_dirs'.format(tag)
        if ext_type_dirs in opts:
            ext_type_types.extend(opts[ext_type_dirs])
        if HAS_PKG_RESOURCES and ext_type_dirs:
            for entry_point in pkg_resources.iter_entry_points(u'salt.loader', ext_type_dirs):
                loaded_entry_point = entry_point.load()
                for path in loaded_entry_point():
                    ext_type_types.append(path)

    cli_module_dirs = []
    # The dirs can be any module dir, or a in-tree _{ext_type} dir
    for _dir in opts.get(u'module_dirs', []):
        # Prepend to the list to match cli argument ordering
        maybe_dir = os.path.join(_dir, ext_type)
        if os.path.isdir(maybe_dir):
            cli_module_dirs.insert(0, maybe_dir)
            continue

        maybe_dir = os.path.join(_dir, u'_{0}'.format(ext_type))
        if os.path.isdir(maybe_dir):
            cli_module_dirs.insert(0, maybe_dir)

    return cli_module_dirs + ext_type_types + [ext_types, sys_types]


def minion_mods(
        opts,
        context=None,
        utils=None,
        whitelist=None,
        initial_load=False,
        loaded_base_name=None,
        notify=False,
        static_modules=None,
        proxy=None):
    '''
    Load execution modules

    Returns a dictionary of execution modules appropriate for the current
    system by evaluating the __virtual__() function in each module.

    :param dict opts: The Salt options dictionary

    :param dict context: A Salt context that should be made present inside
                            generated modules in __context__

    :param dict utils: Utility functions which should be made available to
                            Salt modules in __utils__. See `utils_dirs` in
                            salt.config for additional information about
                            configuration.

    :param list whitelist: A list of modules which should be whitelisted.
    :param bool initial_load: Deprecated flag! Unused.
    :param str loaded_base_name: A string marker for the loaded base name.
    :param bool notify: Flag indicating that an event should be fired upon
                        completion of module loading.

    .. code-block:: python

        import salt.config
        import salt.loader

        __opts__ = salt.config.minion_config('/etc/salt/minion')
        __grains__ = salt.loader.grains(__opts__)
        __opts__['grains'] = __grains__
        __utils__ = salt.loader.utils(__opts__)
        __salt__ = salt.loader.minion_mods(__opts__, utils=__utils__)
        __salt__['test.ping']()
    '''
    # TODO Publish documentation for module whitelisting
    if not whitelist:
        whitelist = opts.get(u'whitelist_modules', None)
    ret = LazyLoader(
        _module_dirs(opts, u'modules', u'module'),
        opts,
        tag=u'module',
        pack={u'__context__': context, u'__utils__': utils, u'__proxy__': proxy},
        whitelist=whitelist,
        loaded_base_name=loaded_base_name,
        static_modules=static_modules,
    )

    ret.pack[u'__salt__'] = ret

    # Load any provider overrides from the configuration file providers option
    #  Note: Providers can be pkg, service, user or group - not to be confused
    #        with cloud providers.
    providers = opts.get(u'providers', False)
    if providers and isinstance(providers, dict):
        for mod in providers:
            # sometimes providers opts is not to diverge modules but
            # for other configuration
            try:
                funcs = raw_mod(opts, providers[mod], ret)
            except TypeError:
                break
            else:
                if funcs:
                    for func in funcs:
                        f_key = u'{0}{1}'.format(mod, func[func.rindex(u'.'):])
                        ret[f_key] = funcs[func]

    if notify:
        evt = salt.utils.event.get_event(u'minion', opts=opts, listen=False)
        evt.fire_event({u'complete': True}, tag=u'/salt/minion/minion_mod_complete')

    return ret


def raw_mod(opts, name, functions, mod=u'modules'):
    '''
    Returns a single module loaded raw and bypassing the __virtual__ function

    .. code-block:: python

        import salt.config
        import salt.loader

        __opts__ = salt.config.minion_config('/etc/salt/minion')
        testmod = salt.loader.raw_mod(__opts__, 'test', None)
        testmod['test.ping']()
    '''
    loader = LazyLoader(
<<<<<<< HEAD
        _module_dirs(opts, mod, u'rawmodule'),
=======
        _module_dirs(opts, mod, 'module'),
>>>>>>> 97748232
        opts,
        tag=u'rawmodule',
        virtual_enable=False,
        pack={u'__salt__': functions},
    )
    # if we don't have the module, return an empty dict
    if name not in loader.file_mapping:
        return {}

    loader._load_module(name)  # load a single module (the one passed in)
    return dict(loader._dict)  # return a copy of *just* the funcs for `name`


def engines(opts, functions, runners, utils, proxy=None):
    '''
    Return the master services plugins
    '''
    pack = {u'__salt__': functions,
            u'__runners__': runners,
            u'__proxy__': proxy,
            u'__utils__': utils}
    return LazyLoader(
        _module_dirs(opts, u'engines'),
        opts,
        tag=u'engines',
        pack=pack,
    )


def proxy(opts, functions=None, returners=None, whitelist=None, utils=None):
    '''
    Returns the proxy module for this salt-proxy-minion
    '''
    ret = LazyLoader(
        _module_dirs(opts, u'proxy'),
        opts,
        tag=u'proxy',
        pack={u'__salt__': functions, u'__ret__': returners, u'__utils__': utils},
    )

    ret.pack[u'__proxy__'] = ret

    return ret


def returners(opts, functions, whitelist=None, context=None, proxy=None):
    '''
    Returns the returner modules
    '''
    return LazyLoader(
        _module_dirs(opts, u'returners', u'returner'),
        opts,
        tag=u'returner',
        whitelist=whitelist,
        pack={u'__salt__': functions, u'__context__': context, u'__proxy__': proxy or {}},
    )


def utils(opts, whitelist=None, context=None, proxy=proxy):
    '''
    Returns the utility modules
    '''
    return LazyLoader(
        _module_dirs(opts, u'utils', ext_type_dirs=u'utils_dirs'),
        opts,
        tag=u'utils',
        whitelist=whitelist,
        pack={u'__context__': context, u'__proxy__': proxy or {}},
    )


def pillars(opts, functions, context=None):
    '''
    Returns the pillars modules
    '''
    ret = LazyLoader(_module_dirs(opts, u'pillar'),
                     opts,
                     tag=u'pillar',
                     pack={u'__salt__': functions,
                           u'__context__': context,
                           u'__utils__': utils(opts)})
    ret.pack[u'__ext_pillar__'] = ret
    return FilterDictWrapper(ret, u'.ext_pillar')


def tops(opts):
    '''
    Returns the tops modules
    '''
    if u'master_tops' not in opts:
        return {}
    whitelist = list(opts[u'master_tops'].keys())
    ret = LazyLoader(
        _module_dirs(opts, u'tops', u'top'),
        opts,
        tag=u'top',
        whitelist=whitelist,
    )
    return FilterDictWrapper(ret, u'.top')


def wheels(opts, whitelist=None):
    '''
    Returns the wheels modules
    '''
    return LazyLoader(
        _module_dirs(opts, u'wheel'),
        opts,
        tag=u'wheel',
        whitelist=whitelist,
    )


def outputters(opts):
    '''
    Returns the outputters modules

    :param dict opts: The Salt options dictionary
    :returns: LazyLoader instance, with only outputters present in the keyspace
    '''
    ret = LazyLoader(
        _module_dirs(opts, u'output', ext_type_dirs=u'outputter_dirs'),
        opts,
        tag=u'output',
    )
    wrapped_ret = FilterDictWrapper(ret, u'.output')
    # TODO: this name seems terrible... __salt__ should always be execution mods
    ret.pack[u'__salt__'] = wrapped_ret
    return wrapped_ret


def serializers(opts):
    '''
    Returns the serializers modules
    :param dict opts: The Salt options dictionary
    :returns: LazyLoader instance, with only serializers present in the keyspace
    '''
    return LazyLoader(
        _module_dirs(opts, u'serializers'),
        opts,
        tag=u'serializers',
    )


def eauth_tokens(opts):
    '''
    Returns the tokens modules
    :param dict opts: The Salt options dictionary
    :returns: LazyLoader instance, with only token backends present in the keyspace
    '''
    return LazyLoader(
        _module_dirs(opts, 'tokens'),
        opts,
        tag='tokens',
    )


def auth(opts, whitelist=None):
    '''
    Returns the auth modules

    :param dict opts: The Salt options dictionary
    :returns: LazyLoader
    '''
    return LazyLoader(
        _module_dirs(opts, u'auth'),
        opts,
        tag=u'auth',
        whitelist=whitelist,
        pack={u'__salt__': minion_mods(opts)},
    )


def fileserver(opts, backends):
    '''
    Returns the file server modules
    '''
    return LazyLoader(_module_dirs(opts, u'fileserver'),
                      opts,
                      tag=u'fileserver',
                      whitelist=backends,
                      pack={u'__utils__': utils(opts)})


def roster(opts, runner, whitelist=None):
    '''
    Returns the roster modules
    '''
    return LazyLoader(
        _module_dirs(opts, u'roster'),
        opts,
        tag=u'roster',
        whitelist=whitelist,
        pack={u'__runner__': runner},
    )


def thorium(opts, functions, runners):
    '''
    Load the thorium runtime modules
    '''
    pack = {u'__salt__': functions, u'__runner__': runners, u'__context__': {}}
    ret = LazyLoader(_module_dirs(opts, u'thorium'),
            opts,
            tag=u'thorium',
            pack=pack)
    ret.pack[u'__thorium__'] = ret
    return ret


def states(opts, functions, utils, serializers, whitelist=None, proxy=None):
    '''
    Returns the state modules

    :param dict opts: The Salt options dictionary
    :param dict functions: A dictionary of minion modules, with module names as
                            keys and funcs as values.

    .. code-block:: python

        import salt.config
        import salt.loader

        __opts__ = salt.config.minion_config('/etc/salt/minion')
        statemods = salt.loader.states(__opts__, None, None)
    '''
    ret = LazyLoader(
        _module_dirs(opts, u'states'),
        opts,
        tag=u'states',
        pack={u'__salt__': functions, u'__proxy__': proxy or {}},
        whitelist=whitelist,
    )
    ret.pack[u'__states__'] = ret
    ret.pack[u'__utils__'] = utils
    ret.pack[u'__serializers__'] = serializers
    return ret


def beacons(opts, functions, context=None, proxy=None):
    '''
    Load the beacon modules

    :param dict opts: The Salt options dictionary
    :param dict functions: A dictionary of minion modules, with module names as
                            keys and funcs as values.
    '''
    return LazyLoader(
        _module_dirs(opts, u'beacons'),
        opts,
        tag=u'beacons',
        pack={u'__context__': context, u'__salt__': functions, u'__proxy__': proxy or {}},
        virtual_funcs=[],
    )


def log_handlers(opts):
    '''
    Returns the custom logging handler modules

    :param dict opts: The Salt options dictionary
    '''
    ret = LazyLoader(
        _module_dirs(
            opts,
            u'log_handlers',
            int_type=u'handlers',
            base_path=os.path.join(SALT_BASE_PATH, u'log'),
        ),
        opts,
        tag=u'log_handlers',
    )
    return FilterDictWrapper(ret, u'.setup_handlers')


def ssh_wrapper(opts, functions=None, context=None):
    '''
    Returns the custom logging handler modules
    '''
    return LazyLoader(
        _module_dirs(
            opts,
            u'wrapper',
            base_path=os.path.join(SALT_BASE_PATH, os.path.join(u'client', u'ssh')),
        ),
        opts,
        tag=u'wrapper',
        pack={
            u'__salt__': functions,
            u'__grains__': opts.get(u'grains', {}),
            u'__pillar__': opts.get(u'pillar', {}),
            u'__context__': context,
            },
    )


def render(opts, functions, states=None, proxy=None):
    '''
    Returns the render modules
    '''
    pack = {u'__salt__': functions,
            u'__grains__': opts.get(u'grains', {})}
    if states:
        pack[u'__states__'] = states
    pack[u'__proxy__'] = proxy or {}
    ret = LazyLoader(
        _module_dirs(
            opts,
            u'renderers',
            u'render',
            ext_type_dirs=u'render_dirs',
        ),
        opts,
        tag=u'render',
        pack=pack,
    )
    rend = FilterDictWrapper(ret, u'.render')

    if not check_render_pipe_str(opts[u'renderer'], rend, opts[u'renderer_blacklist'], opts[u'renderer_whitelist']):
        err = (u'The renderer {0} is unavailable, this error is often because '
               u'the needed software is unavailable'.format(opts[u'renderer']))
        log.critical(err)
        raise LoaderError(err)
    return rend


def grain_funcs(opts, proxy=None):
    '''
    Returns the grain functions

      .. code-block:: python

          import salt.config
          import salt.loader

          __opts__ = salt.config.minion_config('/etc/salt/minion')
          grainfuncs = salt.loader.grain_funcs(__opts__)
    '''
    return LazyLoader(
        _module_dirs(
            opts,
            u'grains',
            u'grain',
            ext_type_dirs=u'grains_dirs',
        ),
        opts,
        tag=u'grains',
    )


def _load_cached_grains(opts, cfn):
    '''
    Returns the grains cached in cfn, or None if the cache is too old or is
    corrupted.
    '''
    if not os.path.isfile(cfn):
        log.debug(u'Grains cache file does not exist.')
        return None

    grains_cache_age = int(time.time() - os.path.getmtime(cfn))
    if grains_cache_age > opts.get(u'grains_cache_expiration', 300):
        log.debug(
            u'Grains cache last modified %s seconds ago and cache '
            u'expiration is set to %s. Grains cache expired. '
            u'Refreshing.',
            grains_cache_age, opts.get(u'grains_cache_expiration', 300)
        )
        return None

    if opts.get(u'refresh_grains_cache', False):
        log.debug(u'refresh_grains_cache requested, Refreshing.')
        return None

    log.debug(u'Retrieving grains from cache')
    try:
        serial = salt.payload.Serial(opts)
        with salt.utils.files.fopen(cfn, u'rb') as fp_:
            cached_grains = serial.load(fp_)
        if not cached_grains:
            log.debug(u'Cached grains are empty, cache might be corrupted. Refreshing.')
            return None

        return cached_grains
    except (IOError, OSError):
        return None


def grains(opts, force_refresh=False, proxy=None):
    '''
    Return the functions for the dynamic grains and the values for the static
    grains.

    Since grains are computed early in the startup process, grains functions
    do not have __salt__ or __proxy__ available.  At proxy-minion startup,
    this function is called with the proxymodule LazyLoader object so grains
    functions can communicate with their controlled device.

    .. code-block:: python

        import salt.config
        import salt.loader

        __opts__ = salt.config.minion_config('/etc/salt/minion')
        __grains__ = salt.loader.grains(__opts__)
        print __grains__['id']
    '''
    # Need to re-import salt.config, somehow it got lost when a minion is starting
    import salt.config
    # if we have no grains, lets try loading from disk (TODO: move to decorator?)
    cfn = os.path.join(
        opts[u'cachedir'],
        u'grains.cache.p'
    )
    if not force_refresh and opts.get(u'grains_cache', False):
        cached_grains = _load_cached_grains(opts, cfn)
        if cached_grains:
            return cached_grains
    else:
        log.debug(u'Grains refresh requested. Refreshing grains.')

    if opts.get(u'skip_grains', False):
        return {}
    grains_deep_merge = opts.get(u'grains_deep_merge', False) is True
    if u'conf_file' in opts:
        pre_opts = {}
        pre_opts.update(salt.config.load_config(
            opts[u'conf_file'], u'SALT_MINION_CONFIG',
            salt.config.DEFAULT_MINION_OPTS[u'conf_file']
        ))
        default_include = pre_opts.get(
            u'default_include', opts[u'default_include']
        )
        include = pre_opts.get(u'include', [])
        pre_opts.update(salt.config.include_config(
            default_include, opts[u'conf_file'], verbose=False
        ))
        pre_opts.update(salt.config.include_config(
            include, opts[u'conf_file'], verbose=True
        ))
        if u'grains' in pre_opts:
            opts[u'grains'] = pre_opts[u'grains']
        else:
            opts[u'grains'] = {}
    else:
        opts[u'grains'] = {}

    grains_data = {}
    funcs = grain_funcs(opts, proxy=proxy)
    if force_refresh:  # if we refresh, lets reload grain modules
        funcs.clear()
    # Run core grains
    for key in funcs:
        if not key.startswith(u'core.'):
            continue
        log.trace(u'Loading %s grain', key)
        ret = funcs[key]()
        if not isinstance(ret, dict):
            continue
        if grains_deep_merge:
            salt.utils.dictupdate.update(grains_data, ret)
        else:
            grains_data.update(ret)

    # Run the rest of the grains
    for key in funcs:
        if key.startswith(u'core.') or key == u'_errors':
            continue
        try:
            # Grains are loaded too early to take advantage of the injected
            # __proxy__ variable.  Pass an instance of that LazyLoader
            # here instead to grains functions if the grains functions take
            # one parameter.  Then the grains can have access to the
            # proxymodule for retrieving information from the connected
            # device.
            log.trace(u'Loading %s grain', key)
            if funcs[key].__code__.co_argcount == 1:
                ret = funcs[key](proxy)
            else:
                ret = funcs[key]()
        except Exception:
            if salt.utils.platform.is_proxy():
                log.info(u'The following CRITICAL message may not be an error; the proxy may not be completely established yet.')
            log.critical(
                u'Failed to load grains defined in grain file %s in '
                u'function %s, error:\n', key, funcs[key],
                exc_info=True
            )
            continue
        if not isinstance(ret, dict):
            continue
        if grains_deep_merge:
            salt.utils.dictupdate.update(grains_data, ret)
        else:
            grains_data.update(ret)

    if opts.get(u'proxy_merge_grains_in_module', True) and proxy:
        try:
            proxytype = proxy.opts[u'proxy'][u'proxytype']
            if proxytype + u'.grains' in proxy:
                if proxytype + u'.initialized' in proxy and proxy[proxytype + u'.initialized']():
                    try:
                        proxytype = proxy.opts[u'proxy'][u'proxytype']
                        ret = proxy[proxytype + u'.grains']()
                        if grains_deep_merge:
                            salt.utils.dictupdate.update(grains_data, ret)
                        else:
                            grains_data.update(ret)
                    except Exception:
                        log.critical(u'Failed to run proxy\'s grains function!',
                            exc_info=True
                        )
        except KeyError:
            pass

    grains_data.update(opts[u'grains'])
    # Write cache if enabled
    if opts.get(u'grains_cache', False):
        cumask = os.umask(0o77)
        try:
            if salt.utils.platform.is_windows():
                # Late import
                import salt.modules.cmdmod
                # Make sure cache file isn't read-only
                salt.modules.cmdmod._run_quiet(u'attrib -R "{0}"'.format(cfn))
            with salt.utils.files.fopen(cfn, u'w+b') as fp_:
                try:
                    serial = salt.payload.Serial(opts)
                    serial.dump(grains_data, fp_)
                except TypeError as e:
                    log.error(u'Failed to serialize grains cache: %s', e)
                    raise  # re-throw for cleanup
        except Exception as e:
            log.error(u'Unable to write to grains cache file %s: %s', cfn, e)
            # Based on the original exception, the file may or may not have been
            # created. If it was, we will remove it now, as the exception means
            # the serialized data is not to be trusted, no matter what the
            # exception is.
            if os.path.isfile(cfn):
                os.unlink(cfn)
        os.umask(cumask)

    if grains_deep_merge:
        salt.utils.dictupdate.update(grains_data, opts[u'grains'])
    else:
        grains_data.update(opts[u'grains'])
    return grains_data


# TODO: get rid of? Does anyone use this? You should use raw() instead
def call(fun, **kwargs):
    '''
    Directly call a function inside a loader directory
    '''
    args = kwargs.get(u'args', [])
    dirs = kwargs.get(u'dirs', [])

    funcs = LazyLoader(
        [os.path.join(SALT_BASE_PATH, u'modules')] + dirs,
        None,
        tag=u'modules',
        virtual_enable=False,
    )
    return funcs[fun](*args)


def runner(opts, utils=None):
    '''
    Directly call a function inside a loader directory
    '''
    if utils is None:
        utils = {}
    ret = LazyLoader(
        _module_dirs(opts, u'runners', u'runner', ext_type_dirs=u'runner_dirs'),
        opts,
        tag=u'runners',
        pack={u'__utils__': utils},
    )
    # TODO: change from __salt__ to something else, we overload __salt__ too much
    ret.pack[u'__salt__'] = ret
    return ret


def queues(opts):
    '''
    Directly call a function inside a loader directory
    '''
    return LazyLoader(
        _module_dirs(opts, u'queues', u'queue', ext_type_dirs=u'queue_dirs'),
        opts,
        tag=u'queues',
    )


def sdb(opts, functions=None, whitelist=None, utils=None):
    '''
    Make a very small database call
    '''
    if utils is None:
        utils = {}

    return LazyLoader(
        _module_dirs(opts, u'sdb'),
        opts,
        tag=u'sdb',
        pack={
            u'__sdb__': functions,
            u'__opts__': opts,
            u'__utils__': utils,
        },
        whitelist=whitelist,
    )


def pkgdb(opts):
    '''
    Return modules for SPM's package database

    .. versionadded:: 2015.8.0
    '''
    return LazyLoader(
        _module_dirs(
            opts,
            u'pkgdb',
            base_path=os.path.join(SALT_BASE_PATH, u'spm')
        ),
        opts,
        tag=u'pkgdb'
    )


def pkgfiles(opts):
    '''
    Return modules for SPM's file handling

    .. versionadded:: 2015.8.0
    '''
    return LazyLoader(
        _module_dirs(
            opts,
            u'pkgfiles',
            base_path=os.path.join(SALT_BASE_PATH, u'spm')
        ),
        opts,
        tag=u'pkgfiles'
    )


def clouds(opts):
    '''
    Return the cloud functions
    '''
    # Let's bring __active_provider_name__, defaulting to None, to all cloud
    # drivers. This will get temporarily updated/overridden with a context
    # manager when needed.
    functions = LazyLoader(
        _module_dirs(opts,
                     u'clouds',
                     u'cloud',
                     base_path=os.path.join(SALT_BASE_PATH, u'cloud'),
                     int_type=u'clouds'),
        opts,
        tag=u'clouds',
        pack={u'__utils__': salt.loader.utils(opts),
              u'__active_provider_name__': None},
    )
    for funcname in LIBCLOUD_FUNCS_NOT_SUPPORTED:
        log.trace(
            u'\'%s\' has been marked as not supported. Removing from the '
            u'list of supported cloud functions', funcname
        )
        functions.pop(funcname, None)
    return functions


def netapi(opts):
    '''
    Return the network api functions
    '''
    return LazyLoader(
        _module_dirs(opts, u'netapi'),
        opts,
        tag=u'netapi',
    )


def executors(opts, functions=None, context=None, proxy=None):
    '''
    Returns the executor modules
    '''
    return LazyLoader(
        _module_dirs(opts, u'executors', u'executor'),
        opts,
        tag=u'executor',
        pack={u'__salt__': functions, u'__context__': context or {}, u'__proxy__': proxy or {}},
    )


def cache(opts, serial):
    '''
    Returns the returner modules
    '''
    return LazyLoader(
        _module_dirs(opts, u'cache', u'cache'),
        opts,
        tag=u'cache',
        pack={u'__opts__': opts, u'__context__': {u'serial': serial}},
    )


def _generate_module(name):
    if name in sys.modules:
        return

    code = u"'''Salt loaded {0} parent module'''".format(name.split(u'.')[-1])
    # ModuleType can't accept a unicode type on PY2
    module = types.ModuleType(str(name))
    exec(code, module.__dict__)
    sys.modules[name] = module


def _mod_type(module_path):
    if module_path.startswith(SALT_BASE_PATH):
        return u'int'
    return u'ext'


# TODO: move somewhere else?
class FilterDictWrapper(MutableMapping):
    '''
    Create a dict which wraps another dict with a specific key suffix on get

    This is to replace "filter_load"
    '''
    def __init__(self, d, suffix):
        self._dict = d
        self.suffix = suffix

    def __setitem__(self, key, val):
        self._dict[key] = val

    def __delitem__(self, key):
        del self._dict[key]

    def __getitem__(self, key):
        return self._dict[key + self.suffix]

    def __len__(self):
        return len(self._dict)

    def __iter__(self):
        for key in self._dict:
            if key.endswith(self.suffix):
                yield key.replace(self.suffix, u'')


class LazyLoader(salt.utils.lazy.LazyDict):
    '''
    A pseduo-dictionary which has a set of keys which are the
    name of the module and function, delimited by a dot. When
    the value of the key is accessed, the function is then loaded
    from disk and into memory.

    .. note::

        Iterating over keys will cause all modules to be loaded.

    :param list module_dirs: A list of directories on disk to search for modules
    :param opts dict: The salt options dictionary.
    :param tag str': The tag for the type of module to load
    :param func mod_type_check: A function which can be used to verify files
    :param dict pack: A dictionary of function to be packed into modules as they are loaded
    :param list whitelist: A list of modules to whitelist
    :param bool virtual_enable: Whether or not to respect the __virtual__ function when loading modules.
    :param str virtual_funcs: The name of additional functions in the module to call to verify its functionality.
                                If not true, the module will not load.
    :returns: A LazyLoader object which functions as a dictionary. Keys are 'module.function' and values
    are function references themselves which are loaded on-demand.
    # TODO:
        - move modules_max_memory into here
        - singletons (per tag)
    '''

    mod_dict_class = salt.utils.odict.OrderedDict

    def __init__(self,
                 module_dirs,
                 opts=None,
                 tag=u'module',
                 loaded_base_name=None,
                 mod_type_check=None,
                 pack=None,
                 whitelist=None,
                 virtual_enable=True,
                 static_modules=None,
                 proxy=None,
                 virtual_funcs=None,
                 ):  # pylint: disable=W0231
        '''
        In pack, if any of the values are None they will be replaced with an
        empty context-specific dict
        '''

        self.inject_globals = {}
        self.pack = {} if pack is None else pack
        if opts is None:
            opts = {}
        threadsafety = not opts.get(u'multiprocessing')
        self.context_dict = salt.utils.context.ContextDict(threadsafe=threadsafety)
        self.opts = self.__prep_mod_opts(opts)

        self.module_dirs = module_dirs
        self.tag = tag
        self.loaded_base_name = loaded_base_name or LOADED_BASE_NAME
        self.mod_type_check = mod_type_check or _mod_type

        if u'__context__' not in self.pack:
            self.pack[u'__context__'] = None

        for k, v in six.iteritems(self.pack):
            if v is None:  # if the value of a pack is None, lets make an empty dict
                self.context_dict.setdefault(k, {})
                self.pack[k] = salt.utils.context.NamespacedDictWrapper(self.context_dict, k)

        self.whitelist = whitelist
        self.virtual_enable = virtual_enable
        self.initial_load = True

        # names of modules that we don't have (errors, __virtual__, etc.)
        self.missing_modules = {}  # mapping of name -> error
        self.loaded_modules = {}  # mapping of module_name -> dict_of_functions
        self.loaded_files = set()  # TODO: just remove them from file_mapping?
        self.static_modules = static_modules if static_modules else []

        if virtual_funcs is None:
            virtual_funcs = []
        self.virtual_funcs = virtual_funcs

        self.disabled = set(
            self.opts.get(
                u'disable_{0}{1}'.format(
                    self.tag,
                    u'' if self.tag[-1] == u's' else u's'
                ),
                []
            )
        )

        self.refresh_file_mapping()

        super(LazyLoader, self).__init__()  # late init the lazy loader
        # create all of the import namespaces
        _generate_module(u'{0}.int'.format(self.loaded_base_name))
        _generate_module(u'{0}.int.{1}'.format(self.loaded_base_name, tag))
        _generate_module(u'{0}.ext'.format(self.loaded_base_name))
        _generate_module(u'{0}.ext.{1}'.format(self.loaded_base_name, tag))

    def __getitem__(self, item):
        '''
        Override the __getitem__ in order to decorate the returned function if we need
        to last-minute inject globals
        '''
        func = super(LazyLoader, self).__getitem__(item)
        if self.inject_globals:
            return global_injector_decorator(self.inject_globals)(func)
        else:
            return func

    def __getattr__(self, mod_name):
        '''
        Allow for "direct" attribute access-- this allows jinja templates to
        access things like `salt.test.ping()`
        '''
        if mod_name in (u'__getstate__', u'__setstate__'):
            return object.__getattribute__(self, mod_name)

        # if we have an attribute named that, lets return it.
        try:
            return object.__getattr__(self, mod_name)  # pylint: disable=no-member
        except AttributeError:
            pass

        # otherwise we assume its jinja template access
        if mod_name not in self.loaded_modules and not self.loaded:
            for name in self._iter_files(mod_name):
                if name in self.loaded_files:
                    continue
                # if we got what we wanted, we are done
                if self._load_module(name) and mod_name in self.loaded_modules:
                    break
        if mod_name in self.loaded_modules:
            return self.loaded_modules[mod_name]
        else:
            raise AttributeError(mod_name)

    def missing_fun_string(self, function_name):
        '''
        Return the error string for a missing function.

        This can range from "not available' to "__virtual__" returned False
        '''
        mod_name = function_name.split(u'.')[0]
        if mod_name in self.loaded_modules:
            return u'\'{0}\' is not available.'.format(function_name)
        else:
            try:
                reason = self.missing_modules[mod_name]
            except KeyError:
                return u'\'{0}\' is not available.'.format(function_name)
            else:
                if reason is not None:
                    return u'\'{0}\' __virtual__ returned False: {1}'.format(mod_name, reason)
                else:
                    return u'\'{0}\' __virtual__ returned False'.format(mod_name)

    def refresh_file_mapping(self):
        '''
        refresh the mapping of the FS on disk
        '''
        # map of suffix to description for imp
        self.suffix_map = {}
        suffix_order = [u'']  # local list to determine precedence of extensions
                             # Prefer packages (directories) over modules (single files)!
        for (suffix, mode, kind) in SUFFIXES:
            self.suffix_map[suffix] = (suffix, mode, kind)
            suffix_order.append(suffix)

        if self.opts.get(u'cython_enable', True) is True:
            try:
                global pyximport
                pyximport = __import__(u'pyximport')  # pylint: disable=import-error
                pyximport.install()
                # add to suffix_map so file_mapping will pick it up
                self.suffix_map[u'.pyx'] = tuple()
            except ImportError:
                log.info(u'Cython is enabled in the options but not present '
                    u'in the system path. Skipping Cython modules.')
        # Allow for zipimport of modules
        if self.opts.get(u'enable_zip_modules', True) is True:
            self.suffix_map[u'.zip'] = tuple()
        # allow for module dirs
        if USE_IMPORTLIB:
            self.suffix_map[u''] = (u'', u'', MODULE_KIND_PKG_DIRECTORY)
        else:
            self.suffix_map[u''] = (u'', u'', imp.PKG_DIRECTORY)

        # create mapping of filename (without suffix) to (path, suffix)
        # The files are added in order of priority, so order *must* be retained.
        self.file_mapping = salt.utils.odict.OrderedDict()

        for mod_dir in self.module_dirs:
            files = []
            try:
                # Make sure we have a sorted listdir in order to have expectable override results
                files = sorted(os.listdir(mod_dir))
            except OSError:
                continue  # Next mod_dir
            for filename in files:
                try:
                    if filename.startswith(u'_'):
                        # skip private modules
                        # log messages omitted for obviousness
                        continue  # Next filename
                    f_noext, ext = os.path.splitext(filename)
                    # make sure it is a suffix we support
                    if ext not in self.suffix_map:
                        continue  # Next filename
                    if f_noext in self.disabled:
                        log.trace(
                            u'Skipping %s, it is disabled by configuration',
                            filename
                        )
                        continue  # Next filename
                    fpath = os.path.join(mod_dir, filename)
                    # if its a directory, lets allow us to load that
                    if ext == u'':
                        # is there something __init__?
                        subfiles = os.listdir(fpath)
                        for suffix in suffix_order:
                            if u'' == suffix:
                                continue  # Next suffix (__init__ must have a suffix)
                            init_file = u'__init__{0}'.format(suffix)
                            if init_file in subfiles:
                                break
                        else:
                            continue  # Next filename

                    if f_noext in self.file_mapping:
                        curr_ext = self.file_mapping[f_noext][1]
                        #log.debug("****** curr_ext={0} ext={1} suffix_order={2}".format(curr_ext, ext, suffix_order))
                        if u'' in (curr_ext, ext) and curr_ext != ext:
                            log.error(
                                u'Module/package collision: \'%s\' and \'%s\'',
                                fpath,
                                self.file_mapping[f_noext][0]
                            )
                        if not curr_ext or suffix_order.index(ext) >= suffix_order.index(curr_ext):
                            continue  # Next filename

                    # Made it this far - add it
                    self.file_mapping[f_noext] = (fpath, ext)

                except OSError:
                    continue
        for smod in self.static_modules:
            f_noext = smod.split(u'.')[-1]
            self.file_mapping[f_noext] = (smod, u'.o')

    def clear(self):
        '''
        Clear the dict
        '''
        super(LazyLoader, self).clear()  # clear the lazy loader
        self.loaded_files = set()
        self.missing_modules = {}
        self.loaded_modules = {}
        # if we have been loaded before, lets clear the file mapping since
        # we obviously want a re-do
        if hasattr(self, u'opts'):
            self.refresh_file_mapping()
        self.initial_load = False

    def __prep_mod_opts(self, opts):
        '''
        Strip out of the opts any logger instance
        '''
        if u'__grains__' not in self.pack:
            self.context_dict[u'grains'] = opts.get(u'grains', {})
            self.pack[u'__grains__'] = salt.utils.context.NamespacedDictWrapper(self.context_dict, u'grains', override_name=u'grains')

        if u'__pillar__' not in self.pack:
            self.context_dict[u'pillar'] = opts.get(u'pillar', {})
            self.pack[u'__pillar__'] = salt.utils.context.NamespacedDictWrapper(self.context_dict, u'pillar', override_name=u'pillar')

        mod_opts = {}
        for key, val in list(opts.items()):
            if key == u'logger':
                continue
            mod_opts[key] = val
        return mod_opts

    def _iter_files(self, mod_name):
        '''
        Iterate over all file_mapping files in order of closeness to mod_name
        '''
        # do we have an exact match?
        if mod_name in self.file_mapping:
            yield mod_name

        # do we have a partial match?
        for k in self.file_mapping:
            if mod_name in k:
                yield k

        # anyone else? Bueller?
        for k in self.file_mapping:
            if mod_name not in k:
                yield k

    def _reload_submodules(self, mod):
        submodules = (
            getattr(mod, sname) for sname in dir(mod) if
            isinstance(getattr(mod, sname), mod.__class__)
        )

        # reload only custom "sub"modules
        for submodule in submodules:
            # it is a submodule if the name is in a namespace under mod
            if submodule.__name__.startswith(mod.__name__ + u'.'):
                reload_module(submodule)
                self._reload_submodules(submodule)

    def _load_module(self, name):
        mod = None
        fpath, suffix = self.file_mapping[name]
        self.loaded_files.add(name)
        fpath_dirname = os.path.dirname(fpath)
        try:
            sys.path.append(fpath_dirname)
            if suffix == u'.pyx':
                mod = pyximport.load_module(name, fpath, tempfile.gettempdir())
            elif suffix == u'.o':
                top_mod = __import__(fpath, globals(), locals(), [])
                comps = fpath.split(u'.')
                if len(comps) < 2:
                    mod = top_mod
                else:
                    mod = top_mod
                    for subname in comps[1:]:
                        mod = getattr(mod, subname)
            elif suffix == u'.zip':
                mod = zipimporter(fpath).load_module(name)
            else:
                desc = self.suffix_map[suffix]
                # if it is a directory, we don't open a file
                try:
                    mod_namespace = u'.'.join((
                        self.loaded_base_name,
                        self.mod_type_check(fpath),
                        self.tag,
                        name))
                except TypeError:
                    mod_namespace = u'{0}.{1}.{2}.{3}'.format(
                        self.loaded_base_name,
                        self.mod_type_check(fpath),
                        self.tag,
                        name)
                if suffix == u'':
                    if USE_IMPORTLIB:
                        # pylint: disable=no-member
                        # Package directory, look for __init__
                        loader_details = [
                            (importlib.machinery.SourceFileLoader, importlib.machinery.SOURCE_SUFFIXES),
                            (importlib.machinery.SourcelessFileLoader, importlib.machinery.BYTECODE_SUFFIXES),
                            (importlib.machinery.ExtensionFileLoader, importlib.machinery.EXTENSION_SUFFIXES),
                        ]
                        file_finder = importlib.machinery.FileFinder(
                            fpath_dirname,
                            *loader_details
                        )
                        spec = file_finder.find_spec(mod_namespace)
                        if spec is None:
                            raise ImportError()
                        # TODO: Get rid of load_module in favor of
                        # exec_module below. load_module is deprecated, but
                        # loading using exec_module has been causing odd things
                        # with the magic dunders we pack into the loaded
                        # modules, most notably with salt-ssh's __opts__.
                        mod = spec.loader.load_module()
                        # mod = importlib.util.module_from_spec(spec)
                        # spec.loader.exec_module(mod)
                        # pylint: enable=no-member
                        sys.modules[mod_namespace] = mod
                    else:
                        mod = imp.load_module(mod_namespace, None, fpath, desc)
                    # reload all submodules if necessary
                    if not self.initial_load:
                        self._reload_submodules(mod)
                else:
                    if USE_IMPORTLIB:
                        # pylint: disable=no-member
                        loader = MODULE_KIND_MAP[desc[2]](mod_namespace, fpath)
                        spec = importlib.util.spec_from_file_location(
                            mod_namespace, fpath, loader=loader
                        )
                        if spec is None:
                            raise ImportError()
                        # TODO: Get rid of load_module in favor of
                        # exec_module below. load_module is deprecated, but
                        # loading using exec_module has been causing odd things
                        # with the magic dunders we pack into the loaded
                        # modules, most notably with salt-ssh's __opts__.
                        mod = spec.loader.load_module()
                        #mod = importlib.util.module_from_spec(spec)
                        #spec.loader.exec_module(mod)
                        # pylint: enable=no-member
                        sys.modules[mod_namespace] = mod
                    else:
                        with salt.utils.files.fopen(fpath, desc[1]) as fn_:
                            mod = imp.load_module(mod_namespace, fn_, fpath, desc)
        except IOError:
            raise
        except ImportError as exc:
            if u'magic number' in str(exc):
                error_msg = u'Failed to import {0} {1}. Bad magic number. If migrating from Python2 to Python3, remove all .pyc files and try again.'.format(self.tag, name)
                log.warning(error_msg)
                self.missing_modules[name] = error_msg
            log.debug(
                u'Failed to import %s %s:\n',
                self.tag, name, exc_info=True
            )
            self.missing_modules[name] = exc
            return False
        except Exception as error:
            log.error(
                u'Failed to import %s %s, this is due most likely to a '
                u'syntax error:\n', self.tag, name, exc_info=True
            )
            self.missing_modules[name] = error
            return False
        except SystemExit as error:
            log.error(
                u'Failed to import %s %s as the module called exit()\n',
                self.tag, name, exc_info=True
            )
            self.missing_modules[name] = error
            return False
        finally:
            sys.path.remove(fpath_dirname)

        if hasattr(mod, u'__opts__'):
            mod.__opts__.update(self.opts)
        else:
            mod.__opts__ = self.opts

        # pack whatever other globals we were asked to
        for p_name, p_value in six.iteritems(self.pack):
            setattr(mod, p_name, p_value)

        module_name = mod.__name__.rsplit(u'.', 1)[-1]

        # Call a module's initialization method if it exists
        module_init = getattr(mod, u'__init__', None)
        if inspect.isfunction(module_init):
            try:
                module_init(self.opts)
            except TypeError as e:
                log.error(e)
            except Exception:
                err_string = u'__init__ failed'
                log.debug(
                    u'Error loading %s.%s: %s',
                    self.tag, module_name, err_string, exc_info=True
                )
                self.missing_modules[module_name] = err_string
                self.missing_modules[name] = err_string
                return False

        # if virtual modules are enabled, we need to look for the
        # __virtual__() function inside that module and run it.
        if self.virtual_enable:
            virtual_funcs_to_process = [u'__virtual__'] + self.virtual_funcs
            for virtual_func in virtual_funcs_to_process:
                virtual_ret, module_name, virtual_err, virtual_aliases = \
                    self.process_virtual(mod, module_name, virtual_func)
                if virtual_err is not None:
                    log.trace(
                        u'Error loading %s.%s: %s',
                        self.tag, module_name, virtual_err
                    )

                # if process_virtual returned a non-True value then we are
                # supposed to not process this module
                if virtual_ret is not True and module_name not in self.missing_modules:
                    # If a module has information about why it could not be loaded, record it
                    self.missing_modules[module_name] = virtual_err
                    self.missing_modules[name] = virtual_err
                    return False
        else:
            virtual_aliases = ()

        # If this is a proxy minion then MOST modules cannot work. Therefore, require that
        # any module that does work with salt-proxy-minion define __proxyenabled__ as a list
        # containing the names of the proxy types that the module supports.
        #
        # Render modules and state modules are OK though
        if u'proxy' in self.opts:
            if self.tag in [u'grains', u'proxy']:
                if not hasattr(mod, u'__proxyenabled__') or \
                        (self.opts[u'proxy'][u'proxytype'] not in mod.__proxyenabled__ and
                            u'*' not in mod.__proxyenabled__):
                    err_string = u'not a proxy_minion enabled module'
                    self.missing_modules[module_name] = err_string
                    self.missing_modules[name] = err_string
                    return False

        if getattr(mod, u'__load__', False) is not False:
            log.info(
                u'The functions from module \'%s\' are being loaded from the '
                u'provided __load__ attribute', module_name
            )

        # If we had another module by the same virtual name, we should put any
        # new functions under the existing dictionary.
        mod_names = [module_name] + list(virtual_aliases)
        mod_dict = dict((
            (x, self.loaded_modules.get(x, self.mod_dict_class()))
            for x in mod_names
        ))

        for attr in getattr(mod, u'__load__', dir(mod)):
            if attr.startswith(u'_'):
                # private functions are skipped
                continue
            func = getattr(mod, attr)
            if not inspect.isfunction(func) and not isinstance(func, functools.partial):
                # Not a function!? Skip it!!!
                continue
            # Let's get the function name.
            # If the module has the __func_alias__ attribute, it must be a
            # dictionary mapping in the form of(key -> value):
            #   <real-func-name> -> <desired-func-name>
            #
            # It default's of course to the found callable attribute name
            # if no alias is defined.
            funcname = getattr(mod, u'__func_alias__', {}).get(attr, attr)
            for tgt_mod in mod_names:
                try:
                    full_funcname = u'.'.join((tgt_mod, funcname))
                except TypeError:
                    full_funcname = u'{0}.{1}'.format(tgt_mod, funcname)
                # Save many references for lookups
                # Careful not to overwrite existing (higher priority) functions
                if full_funcname not in self._dict:
                    self._dict[full_funcname] = func
                if funcname not in mod_dict[tgt_mod]:
                    setattr(mod_dict[tgt_mod], funcname, func)
                    mod_dict[tgt_mod][funcname] = func
                    self._apply_outputter(func, mod)

        # enforce depends
        try:
            Depends.enforce_dependencies(self._dict, self.tag)
        except RuntimeError as exc:
            log.info(
                u'Depends.enforce_dependencies() failed for the following '
                u'reason: %s', exc
            )

        for tgt_mod in mod_names:
            self.loaded_modules[tgt_mod] = mod_dict[tgt_mod]
        return True

    def _load(self, key):
        '''
        Load a single item if you have it
        '''
        # if the key doesn't have a '.' then it isn't valid for this mod dict
        if not isinstance(key, six.string_types) or u'.' not in key:
            raise KeyError
        mod_name, _ = key.split(u'.', 1)
        if mod_name in self.missing_modules:
            return True
        # if the modulename isn't in the whitelist, don't bother
        if self.whitelist and mod_name not in self.whitelist:
            raise KeyError

        def _inner_load(mod_name):
            for name in self._iter_files(mod_name):
                if name in self.loaded_files:
                    continue
                # if we got what we wanted, we are done
                if self._load_module(name) and key in self._dict:
                    return True
            return False

        # try to load the module
        ret = None
        reloaded = False
        # re-scan up to once, IOErrors or a failed load cause re-scans of the
        # filesystem
        while True:
            try:
                ret = _inner_load(mod_name)
                if not reloaded and ret is not True:
                    self.refresh_file_mapping()
                    reloaded = True
                    continue
                break
            except IOError:
                if not reloaded:
                    self.refresh_file_mapping()
                    reloaded = True
                continue

        return ret

    def _load_all(self):
        '''
        Load all of them
        '''
        for name in self.file_mapping:
            if name in self.loaded_files or name in self.missing_modules:
                continue
            self._load_module(name)

        self.loaded = True

    def reload_modules(self):
        self.loaded_files = set()
        self._load_all()

    def _apply_outputter(self, func, mod):
        '''
        Apply the __outputter__ variable to the functions
        '''
        if hasattr(mod, u'__outputter__'):
            outp = mod.__outputter__
            if func.__name__ in outp:
                func.__outputter__ = outp[func.__name__]

    def process_virtual(self, mod, module_name, virtual_func=u'__virtual__'):
        '''
        Given a loaded module and its default name determine its virtual name

        This function returns a tuple. The first value will be either True or
        False and will indicate if the module should be loaded or not (i.e. if
        it threw and exception while processing its __virtual__ function). The
        second value is the determined virtual name, which may be the same as
        the value provided.

        The default name can be calculated as follows::

            module_name = mod.__name__.rsplit('.', 1)[-1]
        '''

        # The __virtual__ function will return either a True or False value.
        # If it returns a True value it can also set a module level attribute
        # named __virtualname__ with the name that the module should be
        # referred to as.
        #
        # This allows us to have things like the pkg module working on all
        # platforms under the name 'pkg'. It also allows for modules like
        # augeas_cfg to be referred to as 'augeas', which would otherwise have
        # namespace collisions. And finally it allows modules to return False
        # if they are not intended to run on the given platform or are missing
        # dependencies.
        virtual_aliases = getattr(mod, u'__virtual_aliases__', tuple())
        try:
            error_reason = None
            if hasattr(mod, u'__virtual__') and inspect.isfunction(mod.__virtual__):
                try:
                    start = time.time()
                    virtual = getattr(mod, virtual_func)()
                    if isinstance(virtual, tuple):
                        error_reason = virtual[1]
                        virtual = virtual[0]
                    if self.opts.get(u'virtual_timer', False):
                        end = time.time() - start
                        msg = u'Virtual function took {0} seconds for {1}'.format(
                                end, module_name)
                        log.warning(msg)
                except Exception as exc:
                    error_reason = (
                        u'Exception raised when processing __virtual__ function'
                        u' for {0}. Module will not be loaded: {1}'.format(
                            mod.__name__, exc))
                    log.error(error_reason, exc_info_on_loglevel=logging.DEBUG)
                    virtual = None
                # Get the module's virtual name
                virtualname = getattr(mod, u'__virtualname__', virtual)
                if not virtual:
                    # if __virtual__() evaluates to False then the module
                    # wasn't meant for this platform or it's not supposed to
                    # load for some other reason.

                    # Some modules might accidentally return None and are
                    # improperly loaded
                    if virtual is None:
                        log.warning(
                            u'%s.__virtual__() is wrongly returning `None`. '
                            u'It should either return `True`, `False` or a new '
                            u'name. If you\'re the developer of the module '
                            u'\'%s\', please fix this.', mod.__name__, module_name
                        )

                    return (False, module_name, error_reason, virtual_aliases)

                # At this point, __virtual__ did not return a
                # boolean value, let's check for deprecated usage
                # or module renames
                if virtual is not True and module_name != virtual:
                    # The module is renaming itself. Updating the module name
                    # with the new name
                    log.trace(u'Loaded %s as virtual %s', module_name, virtual)

                    if not hasattr(mod, u'__virtualname__'):
                        salt.utils.versions.warn_until(
                            u'Hydrogen',
                            u'The \'{0}\' module is renaming itself in its '
                            u'__virtual__() function ({1} => {2}). Please '
                            u'set it\'s virtual name as the '
                            u'\'__virtualname__\' module attribute. '
                            u'Example: "__virtualname__ = \'{2}\'"'.format(
                                mod.__name__,
                                module_name,
                                virtual
                            )
                        )

                    if virtualname != virtual:
                        # The __virtualname__ attribute does not match what's
                        # being returned by the __virtual__() function. This
                        # should be considered an error.
                        log.error(
                            u'The module \'%s\' is showing some bad usage. Its '
                            u'__virtualname__ attribute is set to \'%s\' yet the '
                            u'__virtual__() function is returning \'%s\'. These '
                            u'values should match!',
                            mod.__name__, virtualname, virtual
                        )

                    module_name = virtualname

                # If the __virtual__ function returns True and __virtualname__
                # is set then use it
                elif virtual is True and virtualname != module_name:
                    if virtualname is not True:
                        module_name = virtualname

        except KeyError:
            # Key errors come out of the virtual function when passing
            # in incomplete grains sets, these can be safely ignored
            # and logged to debug, still, it includes the traceback to
            # help debugging.
            log.debug(u'KeyError when loading %s', module_name, exc_info=True)

        except Exception:
            # If the module throws an exception during __virtual__()
            # then log the information and continue to the next.
            log.error(
                u'Failed to read the virtual function for %s: %s',
                self.tag, module_name, exc_info=True
            )
            return (False, module_name, error_reason, virtual_aliases)

        return (True, module_name, None, virtual_aliases)


def global_injector_decorator(inject_globals):
    '''
    Decorator used by the LazyLoader to inject globals into a function at
    execute time.

    globals
        Dictionary with global variables to inject
    '''
    def inner_decorator(f):
        @functools.wraps(f)
        def wrapper(*args, **kwargs):
            with salt.utils.context.func_globals_inject(f, **inject_globals):
                return f(*args, **kwargs)
        return wrapper
    return inner_decorator<|MERGE_RESOLUTION|>--- conflicted
+++ resolved
@@ -270,11 +270,7 @@
         testmod['test.ping']()
     '''
     loader = LazyLoader(
-<<<<<<< HEAD
-        _module_dirs(opts, mod, u'rawmodule'),
-=======
-        _module_dirs(opts, mod, 'module'),
->>>>>>> 97748232
+        _module_dirs(opts, mod, u'module'),
         opts,
         tag=u'rawmodule',
         virtual_enable=False,
