# encoding: utf-8
'''
Make api awesomeness
'''
from __future__ import absolute_import
# Import Python libs
import inspect
import os

# Import Salt libs
import salt.log  # pylint: disable=W0611
import salt.client
import salt.config
import salt.runner
import salt.syspaths
import salt.wheel
import salt.utils
import salt.client.ssh.client
import salt.exceptions

# Import third party libs
import salt.ext.six as six


class NetapiClient(object):
    '''
    Provide a uniform method of accessing the various client interfaces in Salt
    in the form of low-data data structures. For example:

    >>> client = NetapiClient(__opts__)
    >>> lowstate = {'client': 'local', 'tgt': '*', 'fun': 'test.ping', 'arg': ''}
    >>> client.run(lowstate)
    '''

    def __init__(self, opts):
        self.opts = opts

    def _is_master_running(self):
        '''
        Perform a lightweight check to see if the master daemon is running

        Note, this will return an invalid success if the master crashed or was
        not shut down cleanly.
        '''
        if self.opts['transport'] == 'tcp':
            ipc_file = 'publish_pull.ipc'
        else:
            ipc_file = 'workers.ipc'
        return os.path.exists(os.path.join(
            self.opts['sock_dir'],
            ipc_file))

    def run(self, low):
        '''
        Execute the specified function in the specified client by passing the
        lowstate
        '''
        # Eauth currently requires a running daemon and commands run through
        # this method require eauth so perform a quick check to raise a
        # more meaningful error.
        if not self._is_master_running():
            raise salt.exceptions.SaltDaemonNotRunning(
                    'Salt Master is not available.')

        if low.get('client') not in CLIENTS:
            raise salt.exceptions.SaltInvocationError(
                    'Invalid client specified: \'{0}\''.format(low.get('client')))

        if not ('token' in low or 'eauth' in low) and low['client'] != 'ssh':
            raise salt.exceptions.EauthAuthenticationError(
                    'No authentication credentials given')

        l_fun = getattr(self, low['client'])
        f_call = salt.utils.format_call(l_fun, low)
        return l_fun(*f_call.get('args', ()), **f_call.get('kwargs', {}))

    def local_async(self, *args, **kwargs):
        '''
        Run :ref:`execution modules <all-salt.modules>` asynchronously

        Wraps :py:meth:`salt.client.LocalClient.run_job`.

        :return: job ID
        '''
        local = salt.client.get_local_client(mopts=self.opts)
        return local.run_job(*args, **kwargs)

    def local(self, *args, **kwargs):
        '''
        Run :ref:`execution modules <all-salt.modules>` synchronously

        See :py:meth:`salt.client.LocalClient.cmd` for all available
        parameters.

        Sends a command from the master to the targeted minions. This is the
        same interface that Salt's own CLI uses. Note the ``arg`` and ``kwarg``
        parameters are sent down to the minion(s) and the given function,
        ``fun``, is called with those parameters.

        :return: Returns the result from the execution module
        '''
        local = salt.client.get_local_client(mopts=self.opts)
        return local.cmd(*args, **kwargs)

    def local_subset(self, *args, **kwargs):
        '''
        Run :ref:`execution modules <all-salt.modules>` against subsets of minions

        .. versionadded:: 2016.3.0

        Wraps :py:meth:`salt.client.LocalClient.cmd_subset`
        '''
        local = salt.client.get_local_client(mopts=self.opts)
        return local.cmd_subset(*args, **kwargs)

    def local_batch(self, *args, **kwargs):
        '''
        Run :ref:`execution modules <all-salt.modules>` against batches of minions

        .. versionadded:: 0.8.4

        Wraps :py:meth:`salt.client.LocalClient.cmd_batch`

        :return: Returns the result from the exeuction module for each batch of
<<<<<<< HEAD
        returns
=======
            returns
>>>>>>> 54518e4c
        '''
        local = salt.client.get_local_client(mopts=self.opts)
        return local.cmd_batch(*args, **kwargs)

    def ssh(self, *args, **kwargs):
        '''
        Run salt-ssh commands synchronously

        Wraps :py:meth:`salt.client.ssh.client.SSHClient.cmd_sync`.

        :return: Returns the result from the salt-ssh command
        '''
        ssh_client = salt.client.ssh.client.SSHClient(mopts=self.opts,
                                                      disable_custom_roster=True)
        return ssh_client.cmd_sync(kwargs)

    def runner(self, fun, timeout=None, full_return=False, **kwargs):
        '''
        Run `runner modules <all-salt.runners>` synchronously

        Wraps :py:meth:`salt.runner.RunnerClient.cmd_sync`.

        Note that runner functions must be called using keyword arguments.
        Positional arguments are not supported.

        :return: Returns the result from the runner module
        '''
        kwargs['fun'] = fun
        runner = salt.runner.RunnerClient(self.opts)
        return runner.cmd_sync(kwargs, timeout=timeout, full_return=full_return)

    def runner_async(self, fun, **kwargs):
        '''
        Run `runner modules <all-salt.runners>` asynchronously

        Wraps :py:meth:`salt.runner.RunnerClient.cmd_async`.

        Note that runner functions must be called using keyword arguments.
        Positional arguments are not supported.

        :return: event data and a job ID for the executed function.
        '''
        kwargs['fun'] = fun
        runner = salt.runner.RunnerClient(self.opts)
        return runner.cmd_async(kwargs)

    def wheel(self, fun, **kwargs):
        '''
        Run :ref:`wheel modules <all-salt.wheel>` synchronously

        Wraps :py:meth:`salt.wheel.WheelClient.master_call`.

        Note that wheel functions must be called using keyword arguments.
        Positional arguments are not supported.

        :return: Returns the result from the wheel module
        '''
        kwargs['fun'] = fun
        wheel = salt.wheel.WheelClient(self.opts)
        return wheel.cmd_sync(kwargs)

    def wheel_async(self, fun, **kwargs):
        '''
        Run :ref:`wheel modules <all-salt.wheel>` asynchronously

        Wraps :py:meth:`salt.wheel.WheelClient.master_call`.

        Note that wheel functions must be called using keyword arguments.
        Positional arguments are not supported.

        :return: Returns the result from the wheel module
        '''
        kwargs['fun'] = fun
        wheel = salt.wheel.WheelClient(self.opts)
        return wheel.cmd_async(kwargs)

CLIENTS = [
    name for name, _
    in inspect.getmembers(NetapiClient, predicate=inspect.ismethod if six.PY2 else None)
    if not (name == 'run' or name.startswith('_'))
]<|MERGE_RESOLUTION|>--- conflicted
+++ resolved
@@ -122,11 +122,7 @@
         Wraps :py:meth:`salt.client.LocalClient.cmd_batch`
 
         :return: Returns the result from the exeuction module for each batch of
-<<<<<<< HEAD
-        returns
-=======
             returns
->>>>>>> 54518e4c
         '''
         local = salt.client.get_local_client(mopts=self.opts)
         return local.cmd_batch(*args, **kwargs)
