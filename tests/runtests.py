--- conflicted
+++ resolved
@@ -302,31 +302,10 @@
             os.environ['EXPENSIVE_TESTS'] = 'True'
 
         if self.options.coverage and any((
-<<<<<<< HEAD
                     self.options.name,
                     os.geteuid() != 0,
                     not self.options.run_destructive)) \
                 and self._check_enabled_suites(include_unit=True):
-=======
-                self.options.module,
-                self.options.cli,
-                self.options.client,
-                self.options.grains,
-                self.options.shell,
-                self.options.unit,
-                self.options.state,
-                self.options.runners,
-                self.options.renderers,
-                self.options.loader,
-                self.options.name,
-                self.options.outputter,
-                self.options.fileserver,
-                self.options.wheel,
-                self.options.api,
-                self.options.minion,
-                os.geteuid() != 0,
-                not self.options.run_destructive)):
->>>>>>> 0e8ac593
             self.error(
                 'No sense in generating the tests coverage report when '
                 'not running the full test suite, including the '
@@ -334,37 +313,11 @@
                 'incorrect results.'
             )
 
-<<<<<<< HEAD
         # When no tests are specifically enumerated on the command line, setup
         # a default run: +unit -cloud_provider
         if not self.options.name and not \
                 self._check_enabled_suites(include_unit=True, include_cloud_provider=True):
             self._enable_suites(include_unit=True)
-=======
-        # Set test suite defaults if no specific suite options are provided
-        if not any((self.options.module, self.options.cli, self.options.client,
-                    self.options.grains, self.options.shell, self.options.unit,
-                    self.options.state, self.options.runners,
-                    self.options.loader, self.options.name,
-                    self.options.outputter, self.options.cloud_provider_tests,
-                    self.options.fileserver, self.options.wheel, self.options.api,
-                    self.options.minion, self.options.renderers)):
-            self.options.module = True
-            self.options.cli = True
-            self.options.client = True
-            self.options.grains = True
-            self.options.shell = True
-            self.options.unit = True
-            self.options.runners = True
-            self.options.renderers = True
-            self.options.state = True
-            self.options.loader = True
-            self.options.outputter = True
-            self.options.fileserver = True
-            self.options.wheel = True
-            self.options.api = True
-            self.options.minion = True
->>>>>>> 0e8ac593
 
         self.start_coverage(
             branch=True,
@@ -475,35 +428,12 @@
                     continue
                 named_tests.append(test)
 
-<<<<<<< HEAD
         if (self.options.unit or named_unit_test) and not named_tests and not \
                 self._check_enabled_suites(include_cloud_provider=True):
             # We're either not running any integration test suites, or we're
             # only running unit tests by passing --unit or by passing only
             # `unit.<whatever>` to --name.  We don't need the tests daemon
             # running
-=======
-        if (self.options.unit or named_unit_test) and not \
-                (self.options.runners or
-                 self.options.renderers or
-                 self.options.state or
-                 self.options.module or
-                 self.options.cli or
-                 self.options.client or
-                 self.options.grains or
-                 self.options.loader or
-                 self.options.outputter or
-                 self.options.fileserver or
-                 self.options.wheel or
-                 self.options.cloud_provider_tests or
-                 self.options.api or
-                 self.options.minion or
-                 named_tests):
-            # We're either not running any of runners, state, module and client
-            # tests, or, we're only running unittests by passing --unit or by
-            # passing only `unit.<whatever>` to --name.
-            # We don't need the tests daemon running
->>>>>>> 0e8ac593
             return [True]
         if not salt.utils.is_windows():
             self.prep_filehandles()
@@ -517,19 +447,8 @@
             print_header(' * Setting up Salt daemons to execute tests', top=False)
 
         status = []
-<<<<<<< HEAD
         # Return an empty status if no tests have been enabled
         if not self._check_enabled_suites(include_cloud_provider=True) and not self.options.name:
-=======
-        if not any([self.options.cli, self.options.client, self.options.grains,
-                    self.options.module, self.options.runners,
-                    self.options.shell, self.options.state,
-                    self.options.loader, self.options.outputter,
-                    self.options.name, self.options.cloud_provider_tests,
-                    self.options.api, self.options.renderers,
-                    self.options.fileserver, self.options.wheel,
-                    self.options.minion]):
->>>>>>> 0e8ac593
             return status
 
         with TestDaemon(self):
@@ -539,43 +458,9 @@
                         continue
                     results = self.run_suite('', name, load_from_name=True)
                     status.append(results)
-<<<<<<< HEAD
             for suite in TEST_SUITES:
                 if suite != 'unit' and getattr(self.options, suite):
                     status.append(self.run_integration_suite(**TEST_SUITES[suite]))
-=======
-            if self.options.loader:
-                status.append(self.run_integration_suite('loader', 'Loader'))
-            if self.options.runners:
-                status.append(self.run_integration_suite('runners', 'Runners'))
-            if self.options.module:
-                status.append(self.run_integration_suite('modules', 'Module'))
-            if self.options.state:
-                status.append(self.run_integration_suite('states', 'State'))
-            if self.options.cli:
-                status.append(self.run_integration_suite('cli', 'CLI'))
-            if self.options.client:
-                status.append(self.run_integration_suite('client', 'Client'))
-            # No grains integration tests at this time, uncomment if we add any
-            #if self.options.grains:
-            #    status.append(self.run_integration_suite('grains', 'Grains'))
-            if self.options.shell:
-                status.append(self.run_integration_suite('shell', 'Shell'))
-            if self.options.outputter:
-                status.append(self.run_integration_suite('output', 'Outputter'))
-            if self.options.fileserver:
-                status.append(self.run_integration_suite('fileserver', 'Fileserver'))
-            if self.options.wheel:
-                status.append(self.run_integration_suite('wheel', 'Wheel'))
-            if self.options.cloud_provider_tests:
-                status.append(self.run_integration_suite('cloud/providers', 'Cloud Provider'))
-            if self.options.api:
-                status.append(self.run_integration_suite('netapi', 'NetAPI'))
-            if self.options.renderers:
-                status.append(self.run_integration_suite('renderers', 'Renderers'))
-            if self.options.minion:
-                status.append(self.run_integration_suite('minion', 'Minion'))
->>>>>>> 0e8ac593
         return status
 
     def run_unit_tests(self):
