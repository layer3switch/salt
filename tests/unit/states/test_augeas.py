--- conflicted
+++ resolved
@@ -140,14 +140,9 @@
                         'augeas.method_map': self.mock_method_map}
             with patch.dict(augeas.__salt__, mock_dict_):
                 mock_filename = MagicMock(return_value='/etc/services')
-<<<<<<< HEAD
-                with patch.object(augeas, '_workout_filename', mock_filename):
-                    with patch('salt.utils.files.fopen', MagicMock(mock_open)):
-=======
                 with patch.object(augeas, '_workout_filename', mock_filename), \
                         patch('os.path.isfile', MagicMock(return_value=True)):
-                    with patch('salt.utils.fopen', MagicMock(mock_open)):
->>>>>>> d4960f6b
+                    with patch('salt.utils.files.fopen', MagicMock(mock_open)):
                         mock_diff = MagicMock(return_value=['+ zabbix-agent'])
                         with patch('difflib.unified_diff', mock_diff):
                             self.assertDictEqual(augeas.change(self.name,
