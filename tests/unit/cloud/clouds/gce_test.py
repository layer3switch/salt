--- conflicted
+++ resolved
@@ -8,10 +8,7 @@
 
 # Import Python libs
 from __future__ import absolute_import
-<<<<<<< HEAD
-=======
 
->>>>>>> c0d0723a
 try:
     import libcloud.security
     HAS_LIBCLOUD = True
