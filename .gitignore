--- conflicted
+++ resolved
@@ -89,12 +89,10 @@
 # Private keys from the integration tests
 tests/integration/cloud/providers/pki/minions
 
-<<<<<<< HEAD
 # Ignore tox virtualenvs
 /.tox/
-=======
+
 # Ignore kitchen stuff
 .kitchen
 .bundle
-Gemfile.lock
->>>>>>> 3719ed06
+Gemfile.lock